--- conflicted
+++ resolved
@@ -28,40 +28,12 @@
 
 namespace pbbs {
 
-<<<<<<< HEAD
-  template <typename Iterator>
-  struct range {
-  public:
-    using value_type = typename std::iterator_traits<Iterator>::value_type;
-    using iterator = Iterator;
-    using const_iterator = const value_type*;
-    range() {};
-    range(iterator s, iterator e) : s(s), e(e) {};
-    value_type& operator[] (const size_t i) const {return s[i];}
-    range slice(size_t ss, size_t ee) const {
-      return range(s + ss, s + ee); }
-    range slice() const {return range(s,e);};
-    size_t size() const { return e - s;}
-    iterator begin() const {return s;}
-    iterator end() const {return e;}
-
-    range<std::reverse_iterator<value_type*>>
-    rslice(size_t ss, size_t ee) const {
-      auto i = std::make_reverse_iterator(e);
-      return range<decltype(i)>(i + ss, i + ee);
-    }
-    range<std::reverse_iterator<value_type*>>
-    rslice() const {return rslice(0, std::distance(s,e));};
-
-  private:
-    iterator s;
-    iterator e;
-=======
 template <typename Iterator>
 struct range {
  public:
   using value_type = typename std::iterator_traits<Iterator>::value_type;
   using iterator = Iterator;
+  using const_iterator = const value_type*;
   range(){};
   range(iterator s, iterator e) : s(s), e(e){};
   value_type& operator[](const size_t i) const { return s[i]; }
@@ -77,7 +49,6 @@
   }
   range<std::reverse_iterator<value_type*>> rslice() const {
     return rslice(0, std::distance(s, e));
->>>>>>> c1114801
   };
 
  private:
@@ -209,28 +180,22 @@
     copy_here(a, a.size());
   }
 
-<<<<<<< HEAD
-    bool operator==(const sequence<T>& other) const {
-      if (n != other.n) {
-        return false;
+  ~sequence() { clear(); }
+
+  value_type& operator[](const size_t i) const { return s[i]; }
+
+  bool operator==(const sequence<T>& other) const {
+    if (n != other.n) {
+      return false;
+    }
+    bool is_equal{true};
+    parallel_for(0, n, [&](const size_t i) {
+      if (!((*this)[i] == other[i]) && is_equal) {
+        is_equal = false;
       }
-      bool is_equal{true};
-      parallel_for(0, n, [&](const size_t i) {
-        if (!((*this)[i] == other[i]) && is_equal) {
-          is_equal = false;
-        }
-      });
-      return is_equal;
-    }
-
-    range<value_type*> slice(size_t ss, size_t ee) const {
-      return range<value_type*>(s + ss, s + ee);
-    }
-=======
-  ~sequence() { clear(); }
->>>>>>> c1114801
-
-  value_type& operator[](const size_t i) const { return s[i]; }
+    });
+    return is_equal;
+  }
 
   range<value_type*> slice(size_t ss, size_t ee) const {
     return range<value_type*>(s + ss, s + ee);
@@ -247,17 +212,10 @@
 
   range<value_type*> slice() const { return range<value_type*>(s, s + n); }
 
-<<<<<<< HEAD
-    size_t size() const { return n;}
-    bool empty() const { return size() == 0; }
-    value_type* begin() const {return s;}
-    value_type* end() const {return s + n;}
-=======
   void swap(sequence& b) {
     std::swap(s, b.s);
     std::swap(n, b.n);
   }
->>>>>>> c1114801
 
   // lazy shrinking
   void shrink(size_t m) {
@@ -266,6 +224,7 @@
   }
 
   size_t size() const { return n; }
+  bool empty() const { return size() == 0; }
   value_type* begin() const { return s; }
   value_type* end() const { return s + n; }
 
