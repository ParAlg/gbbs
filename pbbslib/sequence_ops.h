// This code is part of the Problem Based Benchmark Suite (PBBS)
// Copyright (c) 2011-2019 Guy Blelloch and the PBBS team
//
// Permission is hereby granted, free of charge, to any person obtaining a
// copy of this software and associated documentation files (the
// "Software"), to deal in the Software without restriction, including
// without limitation the rights (to use, copy, modify, merge, publish,
// distribute, sublicense, and/or sell copies of the Software, and to
// permit persons to whom the Software is furnished to do so, subject to
// the following conditions:
//
// The above copyright notice and this permission notice shall be included
// in all copies or substantial portions of the Software.
//
// THE SOFTWARE IS PROVIDED "AS IS", WITHOUT WARRANTY OF ANY KIND, EXPRESS
// OR IMPLIED, INCLUDING BUT NOT LIMITED TO THE WARRANTIES OF
// MERCHANTABILITY, FITNESS FOR A PARTICULAR PURPOSE AND
// NONINFRINGEMENT. IN NO EVENT SHALL THE AUTHORS OR COPYRIGHT HOLDERS BE
// LIABLE FOR ANY CLAIM, DAMAGES OR OTHER LIABILITY, WHETHER IN AN ACTION
// OF CONTRACT, TORT OR OTHERWISE, ARISING FROM, OUT OF OR IN CONNECTION
// WITH THE SOFTWARE OR THE USE OR OTHER DEALINGS IN THE SOFTWARE.

#pragma once

#include <math.h>
#include <iostream>
#include "monoid.h"
#include "seq.h"
#include "utilities.h"

namespace pbbs {

constexpr const size_t _log_block_size = 10;
constexpr const size_t _block_size = (1 << _log_block_size);

inline size_t num_blocks(size_t n, size_t block_size) {
  if (n == 0)
    return 0;
  else
    return (1 + ((n)-1) / (block_size));
}

template <class F>
void sliced_for(size_t n, size_t block_size, const F &f, flags fl = no_flag) {
  size_t l = num_blocks(n, block_size);
  auto body = [&](size_t i) {
    size_t s = i * block_size;
    size_t e = std::min(s + block_size, n);
    f(i, s, e);
  };
  parallel_for(0, l, body, 1, 0 != (fl & fl_conservative));
}

template <class OT, SEQ Seq, class UnaryFunc>
auto map(Seq const &A, UnaryFunc f, flags fl = no_flag) -> sequence<OT> {
  return sequence<OT>(A.size(), [&](size_t i) { return f(A[i]); });
}

<<<<<<< HEAD
  // Transforms input sequence `[a_0, a_1, ..., a_{n-1}]` to sequence
  // `[f(1, a_1), f(2, a_2), ..., f(n-1, a_{n-1})]` using input function `f`.
  //
  // Arguments
  // ---------
  // A: array-like object (provides `operator[](size_t)` and `size()` functions)
  //    containing elements of type `T`
  //   Input array.
  // f: (size_t, T) -> OT
  //   Function to apply to input array
  //
  // Returns
  // -------
  // sequence<OT>
  //   Result of applying `f` to each element of `A` along with the index of
  //   that element in `A`.
  template <class OT, SEQ Seq, class Func>
  auto map_with_index(Seq const &A, Func&& f, flags fl = no_flag)
      -> sequence<OT> {
    return sequence<OT>(A.size(), [&] (size_t i) {return f(i, A[i]);});
  }

  template <SEQ Seq, RANGE Range>
  auto copy(Seq const &A, Range R, flags fl = no_flag) -> void {
    parallel_for(0, A.size(), [&] (size_t i) {R[i] = A[i];});}
    
  template <SEQ Seq, class Monoid>
  auto reduce_serial(Seq const &A, Monoid m) -> typename Seq::value_type {
    using T = typename Seq::value_type;
    T r = A[0];
    for (size_t j=1; j < A.size(); j++) r = m.f(r,A[j]);
    return r;
  }
=======
template <SEQ Seq, RANGE Range>
auto copy(Seq const &A, Range R, flags fl = no_flag) -> void {
  parallel_for(0, A.size(), [&](size_t i) { R[i] = A[i]; });
}

template <SEQ Seq, class Monoid>
auto reduce_serial(Seq const &A, Monoid m) -> typename Seq::value_type {
  using T = typename Seq::value_type;
  T r = A[0];
  for (size_t j = 1; j < A.size(); j++) r = m.f(r, A[j]);
  return r;
}
>>>>>>> c1114801

template <SEQ Seq, class Monoid>
auto reduce(Seq const &A, Monoid m, flags fl = no_flag) ->
    typename Seq::value_type {
  using T = typename Seq::value_type;
  size_t n = A.size();
  size_t block_size = std::max(_block_size, 4 * (size_t)ceil(sqrt(n)));
  size_t l = num_blocks(n, block_size);
  if (l == 0) return m.identity;
  if (l == 1 || (fl & fl_sequential)) {
    return reduce_serial(A, m);
  }
  sequence<T> Sums(l);
  sliced_for(n, block_size, [&](size_t i, size_t s, size_t e) {
    Sums[i] = reduce_serial(A.slice(s, e), m);
  });
  T r = reduce(Sums, m);
  return r;
}

const flags fl_scan_inclusive = (1 << 4);

template <SEQ In_Seq, RANGE Out_Seq, class Monoid>
auto scan_serial(In_Seq const &In, Out_Seq Out, Monoid const &m,
                 typename In_Seq::value_type offset, flags fl = no_flag) ->
    typename In_Seq::value_type {
  using T = typename In_Seq::value_type;
  T r = offset;
  size_t n = In.size();
  bool inclusive = fl & fl_scan_inclusive;
  if (inclusive) {
    for (size_t i = 0; i < n; i++) {
      r = m.f(r, In[i]);
      Out[i] = r;
    }
  } else {
    for (size_t i = 0; i < n; i++) {
      T t = In[i];
      Out[i] = r;
      r = m.f(r, t);
    }
  }
  return r;
}

template <SEQ In_Seq, RANGE Out_Range, class Monoid>
auto scan_(In_Seq const &In, Out_Range Out, Monoid const &m, flags fl = no_flag)
    -> typename In_Seq::value_type {
  using T = typename In_Seq::value_type;
  size_t n = In.size();
  size_t l = num_blocks(n, _block_size);
  if (l <= 2 || fl & fl_sequential)
    return scan_serial(In, Out, m, m.identity, fl);
  sequence<T> Sums(l);
  sliced_for(n, _block_size, [&](size_t i, size_t s, size_t e) {
    Sums[i] = reduce_serial(In.slice(s, e), m);
  });
  T total = scan_serial(Sums, Sums.slice(), m, m.identity, 0);
  sliced_for(n, _block_size, [&](size_t i, size_t s, size_t e) {
    auto O = Out.slice(s, e);
    scan_serial(In.slice(s, e), O, m, Sums[i], fl);
  });
  return total;
}

template <RANGE Range, class Monoid>
auto scan_inplace(Range In, Monoid m, flags fl = no_flag) ->
    typename Range::value_type {
  return scan_(In, In, m, fl);
}

template <SEQ In_Seq, class Monoid>
auto scan(In_Seq const &In, Monoid m, flags fl = no_flag)
    -> std::pair<sequence<typename In_Seq::value_type>,
                 typename In_Seq::value_type> {
  using T = typename In_Seq::value_type;
  sequence<T> Out(In.size());
  return std::make_pair(std::move(Out), scan_(In, Out.slice(), m, fl));
}

// do in place if rvalue reference to a sequence<T>
template <class T, class Monoid>
auto scan(sequence<T> &&In, Monoid m, flags fl = no_flag)
    -> std::pair<sequence<T>, T> {
  sequence<T> Out = std::move(In);
  T total = scan_(Out, Out.slice(), m, fl);
  return std::make_pair(std::move(Out), total);
}

template <SEQ Seq>
size_t sum_bools_serial(Seq const &I) {
  size_t r = 0;
  for (size_t j = 0; j < I.size(); j++) r += I[j];
  return r;
}

template <SEQ In_Seq, class Bool_Seq>
auto pack_serial(In_Seq const &In, Bool_Seq const &Fl)
    -> sequence<typename In_Seq::value_type> {
  using T = typename In_Seq::value_type;
  size_t n = In.size();
  size_t m = sum_bools_serial(Fl);
  sequence<T> Out = sequence<T>::no_init(m);
  size_t k = 0;
  for (size_t i = 0; i < n; i++)
    if (Fl[i]) assign_uninitialized(Out[k++], In[i]);
  return Out;
}

template <class Slice, class Slice2, RANGE Out_Seq>
size_t pack_serial_at(Slice In, Slice2 Fl, Out_Seq Out) {
  size_t k = 0;
  for (size_t i = 0; i < In.size(); i++)
    if (Fl[i]) assign_uninitialized(Out[k++], In[i]);
  return k;
}

template <SEQ In_Seq, SEQ Bool_Seq>
auto pack(In_Seq const &In, Bool_Seq const &Fl, flags fl = no_flag)
    -> sequence<typename In_Seq::value_type> {
  using T = typename In_Seq::value_type;
  size_t n = In.size();
  size_t l = num_blocks(n, _block_size);
  if (l <= 1 || fl & fl_sequential) {
    return pack_serial(In, Fl.slice(0, In.size()));
  }
  sequence<size_t> Sums(l);
  sliced_for(n, _block_size, [&](size_t i, size_t s, size_t e) {
    Sums[i] = sum_bools_serial(Fl.slice(s, e));
  });
  size_t m = scan_inplace(Sums.slice(), addm<size_t>());
  sequence<T> Out = sequence<T>::no_init(m);
  sliced_for(n, _block_size, [&](size_t i, size_t s, size_t e) {
    pack_serial_at(In.slice(s, e), Fl.slice(s, e),
                   Out.slice(Sums[i], (i == l - 1) ? m : Sums[i + 1]));
  });
  return Out;
}

// Pack the output to the output range.
template <SEQ In_Seq, SEQ Bool_Seq, RANGE Out_Seq>
size_t pack_out(In_Seq const &In, Bool_Seq const &Fl, Out_Seq Out,
                flags fl = no_flag) {
  size_t n = In.size();
  size_t l = num_blocks(n, _block_size);
  if (l <= 1 || fl & fl_sequential) {
    return pack_serial_at(In, Fl.slice(0, In.size()), Out);
  }
  sequence<size_t> Sums(l);
  sliced_for(n, _block_size, [&](size_t i, size_t s, size_t e) {
    Sums[i] = sum_bools_serial(Fl.slice(s, e));
  });
  size_t m = scan_inplace(Sums.slice(), addm<size_t>());
  sliced_for(n, _block_size, [&](size_t i, size_t s, size_t e) {
    pack_serial_at(In.slice(s, e), Fl.slice(s, e),
                   Out.slice(Sums[i], (i == l - 1) ? m : Sums[i + 1]));
  });
  return m;
}

template <SEQ In_Seq, class F>
auto filter(In_Seq const &In, F f, flags fl = no_flag)
    -> sequence<typename In_Seq::value_type> {
  using T = typename In_Seq::value_type;
  size_t n = In.size();
  size_t l = num_blocks(n, _block_size);
  sequence<size_t> Sums(l);
  sequence<bool> Fl(n);
  sliced_for(n, _block_size, [&](size_t i, size_t s, size_t e) {
    size_t r = 0;
    for (size_t j = s; j < e; j++) r += (Fl[j] = f(In[j]));
    Sums[i] = r;
  });
  size_t m = scan_inplace(Sums.slice(), addm<size_t>());
  sequence<T> Out = sequence<T>::no_init(m);
  sliced_for(n, _block_size, [&](size_t i, size_t s, size_t e) {
    pack_serial_at(In.slice(s, e), Fl.slice(s, e),
                   Out.slice(Sums[i], (i == l - 1) ? m : Sums[i + 1]));
  });
  return Out;
}

// Filter and write the output to the output range.
template <SEQ In_Seq, RANGE Out_Seq, class F>
size_t filter_out(In_Seq const &In, Out_Seq Out, F f, flags fl = no_flag) {
  size_t n = In.size();
  size_t l = pbbs::num_blocks(n, _block_size);
  pbbs::sequence<size_t> Sums(l);
  pbbs::sequence<bool> Fl(n);
  pbbs::sliced_for(n, pbbs::_block_size, [&](size_t i, size_t s, size_t e) {
    size_t r = 0;
    for (size_t j = s; j < e; j++) r += (Fl[j] = f(In[j]));
    Sums[i] = r;
  });
  size_t m = scan_inplace(Sums.slice(), addm<size_t>());
  pbbs::sliced_for(n, _block_size, [&](size_t i, size_t s, size_t e) {
    pack_serial_at(In.slice(s, e), Fl.slice(s, e),
                   Out.slice(Sums[i], (i == l - 1) ? m : Sums[i + 1]));
  });
  return m;
}

template <class Idx_Type, SEQ Bool_Seq>
sequence<Idx_Type> pack_index(Bool_Seq const &Fl, flags fl = no_flag) {
  auto identity = [](size_t i) { return (Idx_Type)i; };
  return pack(delayed_seq<Idx_Type>(Fl.size(), identity), Fl, fl);
}

template <SEQ In_Seq, SEQ Char_Seq>
std::pair<size_t, size_t> split_three(In_Seq const &In,
                                      range<typename In_Seq::value_type *> Out,
                                      Char_Seq const &Fl, flags fl = no_flag) {
  size_t n = In.size();
  if (In.begin() == Out.begin()) {
    std::cout << "In and Out cannot be the same in split_tree" << std::endl;
    return std::pair<size_t, size_t>(0, 0);
  }
  size_t l = num_blocks(n, _block_size);
  sequence<size_t> Sums0(l);
  sequence<size_t> Sums1(l);
  sliced_for(n, _block_size,
             [&](size_t i, size_t s, size_t e) {
               size_t c0 = 0;
               size_t c1 = 0;
               for (size_t j = s; j < e; j++) {
                 if (Fl[j] == 0)
                   c0++;
                 else if (Fl[j] == 1)
                   c1++;
               }
               Sums0[i] = c0;
               Sums1[i] = c1;
             },
             fl);
  size_t m0 = scan_inplace(Sums0.slice(), addm<size_t>());
  size_t m1 = scan_inplace(Sums1.slice(), addm<size_t>());
  sliced_for(n, _block_size,
             [&](size_t i, size_t s, size_t e) {
               size_t c0 = Sums0[i];
               size_t c1 = m0 + Sums1[i];
               size_t c2 = m0 + m1 + (s - Sums0[i] - Sums1[i]);
               for (size_t j = s; j < e; j++) {
                 if (Fl[j] == 0)
                   Out[c0++] = In[j];
                 else if (Fl[j] == 1)
                   Out[c1++] = In[j];
                 else
                   Out[c2++] = In[j];
               }
             },
             fl);
  return std::make_pair(m0, m1);
}

<<<<<<< HEAD
  // Given an n-length sequence `In` and an n-length boolean sequence `Fl`,
  // returns a reordering of `In` such that any element corresponding to a
  // false entry in `Fl` precedes any element corresponding to a true entry
  // `Fl`. An integer is also returned that is the number of false entries in
  // `Fl`.
  template <SEQ In_Seq, SEQ Bool_Seq>
  auto split_two(In_Seq const &In,
		 Bool_Seq const &Fl,
		 flags fl = no_flag)
    -> std::pair<sequence<typename In_Seq::value_type>, size_t> {
    using T = typename In_Seq::value_type;
    size_t n = In.size();
    size_t l = num_blocks(n,_block_size);
    sequence<size_t> Sums(l);
    sliced_for (n, _block_size,
		[&] (size_t i, size_t s, size_t e) {
		  size_t c = 0;
		  for (size_t j=s; j < e; j++)
		    c += (Fl[j] == false);
		  Sums[i] = c;
		}, fl);
    size_t m = scan_inplace(Sums.slice(), addm<size_t>());
    sequence<T> Out = sequence<T>::no_init(n);
    sliced_for (n, _block_size,
		[&] (size_t i, size_t s, size_t e) {
		  size_t c0 = Sums[i];
		  size_t c1 = s + (m - c0);
		  for (size_t j=s; j < e; j++) {
		    if (Fl[j] == false) assign_uninitialized(Out[c0++],In[j]);
		    else assign_uninitialized(Out[c1++],In[j]);
		  }
		}, fl);
    return std::make_pair(std::move(Out), m);
  }

  // Given an n-length sequence<T> `In` and a predicate `pred` of type `T ->
  // bool, returns a reordering of `In` such that any element not satisfying
  // `pred` precedes any element satisfying `pred`. An integer is also returned
  // that is the number of elements not satisfying `pred`.
  template <SEQ In_Seq, class Func>
  auto split_two_with_predicate(In_Seq const &In, Func&& pred, flags fl = no_flag)
      -> std::pair<sequence<typename In_Seq::value_type>, size_t> {
    using T = typename In_Seq::value_type;
    const size_t n = In.size();
    const size_t l = num_blocks(n, _block_size);
    sequence<size_t> Sums{l};
    sliced_for(n, _block_size, [&](size_t i, size_t s, size_t e) {
      size_t c = 0;
      for (size_t j=s; j < e; j++) {
        c += (pred(In[j]) == false);
      }
      Sums[i] = c;
    }, fl);
    const size_t m = scan_inplace(Sums.slice(), addm<size_t>());
    sequence<T> Out = sequence<T>::no_init(n);
    sliced_for(n, _block_size, [&] (size_t i, size_t s, size_t e) {
      size_t c0 = Sums[i];
      size_t c1 = s + (m - c0);
      for (size_t j = s; j < e; j++) {
        if (pred(In[j])) {
          assign_uninitialized(Out[c1++], In[j]);
        } else {
          assign_uninitialized(Out[c0++], In[j]);
        }
      }
    }, fl);
    return std::make_pair(std::move(Out), m);
  }
=======
template <SEQ In_Seq, SEQ Bool_Seq>
auto split_two(In_Seq const &In, Bool_Seq const &Fl, flags fl = no_flag)
    -> std::pair<sequence<typename In_Seq::value_type>, size_t> {
  using T = typename In_Seq::value_type;
  size_t n = In.size();
  size_t l = num_blocks(n, _block_size);
  sequence<size_t> Sums(l);
  sliced_for(n, _block_size,
             [&](size_t i, size_t s, size_t e) {
               size_t c = 0;
               for (size_t j = s; j < e; j++) c += (Fl[j] == false);
               Sums[i] = c;
             },
             fl);
  size_t m = scan_inplace(Sums.slice(), addm<size_t>());
  sequence<T> Out = sequence<T>::no_init(n);
  sliced_for(n, _block_size,
             [&](size_t i, size_t s, size_t e) {
               size_t c0 = Sums[i];
               size_t c1 = s + (m - c0);
               for (size_t j = s; j < e; j++) {
                 if (Fl[j] == false)
                   assign_uninitialized(Out[c0++], In[j]);
                 else
                   assign_uninitialized(Out[c1++], In[j]);
               }
             },
             fl);
  return std::make_pair(std::move(Out), m);
>>>>>>> c1114801
}
}<|MERGE_RESOLUTION|>--- conflicted
+++ resolved
@@ -56,41 +56,28 @@
   return sequence<OT>(A.size(), [&](size_t i) { return f(A[i]); });
 }
 
-<<<<<<< HEAD
-  // Transforms input sequence `[a_0, a_1, ..., a_{n-1}]` to sequence
-  // `[f(1, a_1), f(2, a_2), ..., f(n-1, a_{n-1})]` using input function `f`.
-  //
-  // Arguments
-  // ---------
-  // A: array-like object (provides `operator[](size_t)` and `size()` functions)
-  //    containing elements of type `T`
-  //   Input array.
-  // f: (size_t, T) -> OT
-  //   Function to apply to input array
-  //
-  // Returns
-  // -------
-  // sequence<OT>
-  //   Result of applying `f` to each element of `A` along with the index of
-  //   that element in `A`.
-  template <class OT, SEQ Seq, class Func>
-  auto map_with_index(Seq const &A, Func&& f, flags fl = no_flag)
-      -> sequence<OT> {
-    return sequence<OT>(A.size(), [&] (size_t i) {return f(i, A[i]);});
-  }
-
-  template <SEQ Seq, RANGE Range>
-  auto copy(Seq const &A, Range R, flags fl = no_flag) -> void {
-    parallel_for(0, A.size(), [&] (size_t i) {R[i] = A[i];});}
-    
-  template <SEQ Seq, class Monoid>
-  auto reduce_serial(Seq const &A, Monoid m) -> typename Seq::value_type {
-    using T = typename Seq::value_type;
-    T r = A[0];
-    for (size_t j=1; j < A.size(); j++) r = m.f(r,A[j]);
-    return r;
-  }
-=======
+// Transforms input sequence `[a_0, a_1, ..., a_{n-1}]` to sequence `[f(1, a_1),
+// f(2, a_2), ..., f(n-1, a_{n-1})]` using input function `f`.
+//
+// Arguments
+// ---------
+// A: array-like object (provides `operator[](size_t)` and `size()` functions)
+//    containing elements of type `T`
+//   Input array.
+// f: (size_t, T) -> OT
+//   Function to apply to input array.
+//
+// Returns
+// -------
+// sequence<OT>
+//   Result of applying `f` to each element of `A` along with the index of that
+//   element in `A`.
+template <class OT, SEQ Seq, class Func>
+auto map_with_index(Seq const &A, Func&& f, flags fl = no_flag)
+    -> sequence<OT> {
+  return sequence<OT>(A.size(), [&](size_t i) { return f(i, A[i]); });
+}
+
 template <SEQ Seq, RANGE Range>
 auto copy(Seq const &A, Range R, flags fl = no_flag) -> void {
   parallel_for(0, A.size(), [&](size_t i) { R[i] = A[i]; });
@@ -103,7 +90,6 @@
   for (size_t j = 1; j < A.size(); j++) r = m.f(r, A[j]);
   return r;
 }
->>>>>>> c1114801
 
 template <SEQ Seq, class Monoid>
 auto reduce(Seq const &A, Monoid m, flags fl = no_flag) ->
@@ -358,76 +344,10 @@
   return std::make_pair(m0, m1);
 }
 
-<<<<<<< HEAD
-  // Given an n-length sequence `In` and an n-length boolean sequence `Fl`,
-  // returns a reordering of `In` such that any element corresponding to a
-  // false entry in `Fl` precedes any element corresponding to a true entry
-  // `Fl`. An integer is also returned that is the number of false entries in
-  // `Fl`.
-  template <SEQ In_Seq, SEQ Bool_Seq>
-  auto split_two(In_Seq const &In,
-		 Bool_Seq const &Fl,
-		 flags fl = no_flag)
-    -> std::pair<sequence<typename In_Seq::value_type>, size_t> {
-    using T = typename In_Seq::value_type;
-    size_t n = In.size();
-    size_t l = num_blocks(n,_block_size);
-    sequence<size_t> Sums(l);
-    sliced_for (n, _block_size,
-		[&] (size_t i, size_t s, size_t e) {
-		  size_t c = 0;
-		  for (size_t j=s; j < e; j++)
-		    c += (Fl[j] == false);
-		  Sums[i] = c;
-		}, fl);
-    size_t m = scan_inplace(Sums.slice(), addm<size_t>());
-    sequence<T> Out = sequence<T>::no_init(n);
-    sliced_for (n, _block_size,
-		[&] (size_t i, size_t s, size_t e) {
-		  size_t c0 = Sums[i];
-		  size_t c1 = s + (m - c0);
-		  for (size_t j=s; j < e; j++) {
-		    if (Fl[j] == false) assign_uninitialized(Out[c0++],In[j]);
-		    else assign_uninitialized(Out[c1++],In[j]);
-		  }
-		}, fl);
-    return std::make_pair(std::move(Out), m);
-  }
-
-  // Given an n-length sequence<T> `In` and a predicate `pred` of type `T ->
-  // bool, returns a reordering of `In` such that any element not satisfying
-  // `pred` precedes any element satisfying `pred`. An integer is also returned
-  // that is the number of elements not satisfying `pred`.
-  template <SEQ In_Seq, class Func>
-  auto split_two_with_predicate(In_Seq const &In, Func&& pred, flags fl = no_flag)
-      -> std::pair<sequence<typename In_Seq::value_type>, size_t> {
-    using T = typename In_Seq::value_type;
-    const size_t n = In.size();
-    const size_t l = num_blocks(n, _block_size);
-    sequence<size_t> Sums{l};
-    sliced_for(n, _block_size, [&](size_t i, size_t s, size_t e) {
-      size_t c = 0;
-      for (size_t j=s; j < e; j++) {
-        c += (pred(In[j]) == false);
-      }
-      Sums[i] = c;
-    }, fl);
-    const size_t m = scan_inplace(Sums.slice(), addm<size_t>());
-    sequence<T> Out = sequence<T>::no_init(n);
-    sliced_for(n, _block_size, [&] (size_t i, size_t s, size_t e) {
-      size_t c0 = Sums[i];
-      size_t c1 = s + (m - c0);
-      for (size_t j = s; j < e; j++) {
-        if (pred(In[j])) {
-          assign_uninitialized(Out[c1++], In[j]);
-        } else {
-          assign_uninitialized(Out[c0++], In[j]);
-        }
-      }
-    }, fl);
-    return std::make_pair(std::move(Out), m);
-  }
-=======
+// Given an n-length sequence `In` and an n-length boolean sequence `Fl`,
+// returns a reordering of `In` such that any element corresponding to a false
+// entry in `Fl` precedes any element corresponding to a true entry `Fl`. An
+// integer is also returned that is the number of false entries in `Fl`.
 template <SEQ In_Seq, SEQ Bool_Seq>
 auto split_two(In_Seq const &In, Bool_Seq const &Fl, flags fl = no_flag)
     -> std::pair<sequence<typename In_Seq::value_type>, size_t> {
@@ -457,6 +377,40 @@
              },
              fl);
   return std::make_pair(std::move(Out), m);
->>>>>>> c1114801
-}
+}
+
+// Given an n-length sequence<T> `In` and a predicate `pred` of type `T -> bool,
+// returns a reordering of `In` such that any element not satisfying `pred`
+// precedes any element satisfying `pred`. An integer is also returned that is
+// the number of elements not satisfying `pred`.
+template <SEQ In_Seq, class Func>
+auto split_two_with_predicate(In_Seq const &In, Func&& pred, flags fl = no_flag)
+    -> std::pair<sequence<typename In_Seq::value_type>, size_t> {
+  using T = typename In_Seq::value_type;
+  const size_t n = In.size();
+  const size_t l = num_blocks(n, _block_size);
+  sequence<size_t> Sums{l};
+  sliced_for(n, _block_size, [&](size_t i, size_t s, size_t e) {
+    size_t c = 0;
+    for (size_t j=s; j < e; j++) {
+      c += (pred(In[j]) == false);
+    }
+    Sums[i] = c;
+  }, fl);
+  const size_t m = scan_inplace(Sums.slice(), addm<size_t>());
+  sequence<T> Out = sequence<T>::no_init(n);
+  sliced_for(n, _block_size, [&] (size_t i, size_t s, size_t e) {
+    size_t c0 = Sums[i];
+    size_t c1 = s + (m - c0);
+    for (size_t j = s; j < e; j++) {
+      if (pred(In[j])) {
+        assign_uninitialized(Out[c1++], In[j]);
+      } else {
+        assign_uninitialized(Out[c0++], In[j]);
+      }
+    }
+  }, fl);
+  return std::make_pair(std::move(Out), m);
+}
+
 }