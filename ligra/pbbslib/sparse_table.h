// This code is part of the Problem Based Benchmark Suite (PBBS)
// Copyright (c) 2010-2016 Guy Blelloch and the PBBS team
//
// Permission is hereby granted, free of charge, to any person obtaining a
// copy of this software and associated documentation files (the
// "Software"), to deal in the Software without restriction, including
// without limitation the rights (to use, copy, modify, merge, publish,
// distribute, sublicense, and/or sell copies of the Software, and to
// permit persons to whom the Software is furnished to do so, subject to
// the following conditions:
//
// The above copyright notice and this permission notice shall be included
// in all copies or substantial portions of the Software.
//
// THE SOFTWARE IS PROVIDED "AS IS", WITHOUT WARRANTY OF ANY KIND, EXPRESS
// OR IMPLIED, INCLUDING BUT NOT LIMITED TO THE WARRANTIES OF
// MERCHANTABILITY, FITNESS FOR A PARTICULAR PURPOSE AND
// NONINFRINGEMENT. IN NO EVENT SHALL THE AUTHORS OR COPYRIGHT HOLDERS BE
// LIABLE FOR ANY CLAIM, DAMAGES OR OTHER LIABILITY, WHETHER IN AN ACTION
// OF CONTRACT, TORT OR OTHERWISE, ARISING FROM, OUT OF OR IN CONNECTION
// WITH THE SOFTWARE OR THE USE OR OTHER DEALINGS IN THE SOFTWARE.

#pragma once

#include <tuple>
#include <cassert>

#include "ligra/bridge.h"

template <class K, class V, class KeyHash>
class sparse_table {
 public:
  using T = std::tuple<K, V>;

  size_t m;
  size_t mask;
  T empty;
  K empty_key;
  T* table;
  bool alloc;
  KeyHash key_hash;

  size_t size() const {
    return m;
  }

  static void clearA(T* A, long n, T kv) {
    par_for(0, n, pbbslib::kSequentialForThreshold, [&] (size_t i)
                    { A[i] = kv; });
  }

  inline size_t hashToRange(size_t h) const { return h & mask; }
  inline size_t firstIndex(K& k) const { return hashToRange(key_hash(k)); }
  inline size_t incrementIndex(size_t h) const { return hashToRange(h + 1); }

  void del() {
    if (alloc) {
      pbbslib::free_array(table);
      alloc = false;
    }
  }

  // Does not copy elements in the current table; just resize the underlying
  // table.
  // Incoming must be a power of two
  void resize_no_copy(size_t incoming) {
    if (incoming > m) {
      if (alloc) {
        pbbslib::free_array(table);
      }
      cout << "# Resizing decrement table, was: " << m;
      m = incoming;
      mask = m - 1;
      table = pbbslib::new_array_no_init<T>(m);
      clearA(table, m, empty);
      alloc = true;
      cout << "#  is now: " << m << endl;
    }
  }

  sparse_table() : m(0) {
    mask = 0;
    alloc = false;
  }

  // Size is the maximum number of values the hash table will hold.
  // Overfilling the table could put it into an infinite loop.
  sparse_table(size_t _m, T _empty, KeyHash _key_hash, long inp_space_mult=-1)
      : empty(_empty),
        empty_key(std::get<0>(empty)),
        key_hash(_key_hash) {
    double space_mult = 1.1;
    if (inp_space_mult != -1) space_mult = inp_space_mult;
    m = (size_t)1 << pbbslib::log2_up((size_t)(space_mult * _m));
    mask = m - 1;
    table = pbbslib::new_array_no_init<T>(m);
    clearA(table, m, empty);
    alloc = true;
  }

  // Size is the maximum number of values the hash table will hold.
  // Overfilling the table could put it into an infinite loop.
  sparse_table(size_t _m, T _empty, KeyHash _key_hash, T* _tab, bool clear=true)
      : m(_m),
        mask(m - 1),
        empty(_empty),
        empty_key(std::get<0>(empty)),
        table(_tab),
        key_hash(_key_hash) {
    if (clear) {
      clearA(table, m, empty);
    }
    alloc = false;
  }

  // Pre-condition: k must be present in T.
  inline size_t idx(K k) {
    size_t h = firstIndex(k);
    while (true) {
      if (std::get<0>(table[h]) == k) {
        return h;
      }
      h = incrementIndex(h);
    }
  }

  bool insert(std::tuple<K, V> kv) {
    K k = std::get<0>(kv);
    size_t h = firstIndex(k);
    while (true) {
      if (std::get<0>(table[h]) == empty_key) {
        if (pbbslib::CAS(&std::get<0>(table[h]), empty_key, k)) {
          std::get<1>(table[h]) = std::get<1>(kv);
          return true;
        }
      }
      if (std::get<0>(table[h]) == k) {
        return false;
      }
      h = incrementIndex(h);
    }
    return false;
  }

  template <class F>
  bool insert_f(std::tuple<K, V> kv, const F& f) {
    K k = std::get<0>(kv);
    size_t h = firstIndex(k);
    while (true) {
      if (std::get<0>(table[h]) == empty_key) {
        if (pbbslib::CAS(&std::get<0>(table[h]), empty_key, k)) {
//          std::get<1>(table[h]) = std::get<1>(kv);
          f(&std::get<1>(table[h]), kv);
          return true;
        }
      }
      if (std::get<0>(table[h]) == k) {
        f(&std::get<1>(table[h]), kv);
        return false;
      }
      h = incrementIndex(h);
    }
    return false;
  }

  bool insert_seq(std::tuple<K, V> kv) {
    K k = std::get<0>(kv);
    size_t h = firstIndex(k);
    while (true) {
      if (std::get<0>(table[h]) == empty_key) {
        table[h] = kv;
        return 1;
      }
      if (std::get<0>(table[h]) == k) {
        return false;
      }
      h = incrementIndex(h);
    }
    return false;
  }

  bool insert_check(std::tuple<K, V> kv, bool* abort) {
    if (*abort) { return false; }
    K k = std::get<0>(kv);
    size_t h = firstIndex(k);
    size_t n_probes = 0;
    while (true) {
      if (std::get<0>(table[h]) == empty_key) {
        if (pbbslib::CAS(&std::get<0>(table[h]), empty_key, k)) {
          std::get<1>(table[h]) = std::get<1>(kv);
          return true;
        }
      }
      if (std::get<0>(table[h]) == k) {
        return false;
      }
      h = incrementIndex(h);
      n_probes++;
      if (n_probes > 10000) {
        *abort = true;
        break;
      }
    }
    return false;
  }

  void mark_seq(K k) {
    size_t h = firstIndex(k);
    while (true) {
      if (std::get<0>(table[h]) == empty_key) {
        return;
      }
      if (std::get<0>(table[h]) == k) {
        std::get<0>(table[h]) = empty_key - 1;
        return;
      }
      h = incrementIndex(h);
    }
  }

  bool contains(K k) const {
    size_t h = firstIndex(k);
    while (true) {
      if (std::get<0>(table[h]) == k) {
        return true;
      } else if (std::get<0>(table[h]) == empty_key) {
        return false;
      }
      h = incrementIndex(h);
    }
    return false;
  }

  V find(K k, V default_value) const {
    size_t h = firstIndex(k);
    while (true) {
      if (std::get<0>(table[h]) == k) {
        return std::get<1>(table[h]);
      } else if (std::get<0>(table[h]) == empty_key) {
        return default_value;
      }
      h = incrementIndex(h);
    }
    return default_value;
  }

<<<<<<< HEAD
  sequence<T> entries() const {
    auto pred = [&](T& t) { return std::get<0>(t) != empty_key; };
=======
  sequence<T> entries() {
    auto pred = [&](const T& t) { return std::get<0>(t) != empty_key; };
>>>>>>> 9aaea9b4
    auto table_seq = pbbslib::make_sequence<T>(table, m);
    return pbbslib::filter(table_seq, pred);
  }

  void clear() {
    par_for(0, m, 2048, [&] (size_t i) { table[i] = empty; });
  }
};

template <class K, class V, class KeyHash>
inline sparse_table<K, V, KeyHash> make_sparse_table(size_t m,
                                                     std::tuple<K, V> empty,
                                                     KeyHash key_hash,
                                                     long space_mult=-1) {
  return sparse_table<K, V, KeyHash>(m, empty, key_hash, space_mult);
}

template <class K, class V, class KeyHash>
inline sparse_table<K, V, KeyHash> make_sparse_table(std::tuple<K, V>* tab,
                                                     size_t m,
                                                     std::tuple<K, V> empty,
                                                     KeyHash key_hash, bool clear=true) {
  return sparse_table<K, V, KeyHash>(m, empty, key_hash, tab, clear);
}<|MERGE_RESOLUTION|>--- conflicted
+++ resolved
@@ -244,13 +244,8 @@
     return default_value;
   }
 
-<<<<<<< HEAD
   sequence<T> entries() const {
-    auto pred = [&](T& t) { return std::get<0>(t) != empty_key; };
-=======
-  sequence<T> entries() {
     auto pred = [&](const T& t) { return std::get<0>(t) != empty_key; };
->>>>>>> 9aaea9b4
     auto table_seq = pbbslib::make_sequence<T>(table, m);
     return pbbslib::filter(table_seq, pred);
   }
