// This code is part of the Problem Based Benchmark Suite (PBBS)
// Copyright (c) 2010-2016 Guy Blelloch and the PBBS team
//
// Permission is hereby granted, free of charge, to any person obtaining a
// copy of this software and associated documentation files (the
// "Software"), to deal in the Software without restriction, including
// without limitation the rights (to use, copy, modify, merge, publish,
// distribute, sublicense, and/or sell copies of the Software, and to
// permit persons to whom the Software is furnished to do so, subject to
// the following conditions:
//
// The above copyright notice and this permission notice shall be included
// in all copies or substantial portions of the Software.
//
// THE SOFTWARE IS PROVIDED "AS IS", WITHOUT WARRANTY OF ANY KIND, EXPRESS
// OR IMPLIED, INCLUDING BUT NOT LIMITED TO THE WARRANTIES OF
// MERCHANTABILITY, FITNESS FOR A PARTICULAR PURPOSE AND
// NONINFRINGEMENT. IN NO EVENT SHALL THE AUTHORS OR COPYRIGHT HOLDERS BE
// LIABLE FOR ANY CLAIM, DAMAGES OR OTHER LIABILITY, WHETHER IN AN ACTION
// OF CONTRACT, TORT OR OTHERWISE, ARISING FROM, OUT OF OR IN CONNECTION
// WITH THE SOFTWARE OR THE USE OR OTHER DEALINGS IN THE SOFTWARE.

#pragma once

#include <tuple>
#include <cassert>

#include "ligra/bridge.h"

template <class K, class V, class KeyHash>
class sparse_table {
 public:
  using T = std::tuple<K, V>;

  size_t m;
  size_t mask;
  T empty;
  K empty_key;
  T* table;
  bool alloc;
  KeyHash key_hash;

  size_t size() const {
    return m;
  }

  static void clearA(T* A, long n, T kv) {
    par_for(0, n, pbbslib::kSequentialForThreshold, [&] (size_t i)
                    { A[i] = kv; });
  }

  inline size_t hashToRange(size_t h) const { return h & mask; }
  inline size_t firstIndex(K& k) const { return hashToRange(key_hash(k)); }
  inline size_t incrementIndex(size_t h) const { return hashToRange(h + 1); }

  void del() {
    if (alloc) {
      pbbslib::free_array(table);
      alloc = false;
    }
  }

  // Does not copy elements in the current table; just resize the underlying
  // table.
  // Incoming must be a power of two
  void resize_no_copy(size_t incoming) {
    if (incoming > m) {
      if (alloc) {
        pbbslib::free_array(table);
      }
      cout << "# Resizing decrement table, was: " << m;
      m = incoming;
      mask = m - 1;
      table = pbbslib::new_array_no_init<T>(m);
      clearA(table, m, empty);
      alloc = true;
      cout << "#  is now: " << m << endl;
    }
  }

  sparse_table() : m(0) {
    mask = 0;
    alloc = false;
  }

  // Size is the maximum number of values the hash table will hold.
  // Overfilling the table could put it into an infinite loop.
  sparse_table(size_t _m, T _empty, KeyHash _key_hash, long inp_space_mult=-1)
      : empty(_empty),
        empty_key(std::get<0>(empty)),
        key_hash(_key_hash) {
<<<<<<< HEAD
    double space_mult = inp_space_mult;
    if (inp_space_mult == -1) space_mult = 1.1;
=======
    double space_mult = 1.1;
    if (inp_space_mult != -1) space_mult = inp_space_mult;
>>>>>>> cc20765b
    m = (size_t)1 << pbbslib::log2_up((size_t)(space_mult * _m));
    mask = m - 1;
    table = pbbslib::new_array_no_init<T>(m);
    clearA(table, m, empty);
    alloc = true;
  }

  // Size is the maximum number of values the hash table will hold.
  // Overfilling the table could put it into an infinite loop.
  sparse_table(size_t _m, T _empty, KeyHash _key_hash, T* _tab, bool clear=true)
      : m(_m),
        mask(m - 1),
        table(_tab),
        empty(_empty),
        empty_key(std::get<0>(empty)),
        key_hash(_key_hash) {
    if (clear) {
      clearA(table, m, empty);
    }
    alloc = false;
  }

  // Pre-condition: k must be present in T.
  inline size_t idx(K k) {
    size_t h = firstIndex(k);
    while (true) {
      if (std::get<0>(table[h]) == k) {
        return h;
      }
      h = incrementIndex(h);
    }
  }

  bool insert(std::tuple<K, V> kv) {
    K k = std::get<0>(kv);
    size_t h = firstIndex(k);
    while (true) {
      if (std::get<0>(table[h]) == empty_key) {
        if (pbbslib::CAS(&std::get<0>(table[h]), empty_key, k)) {
          std::get<1>(table[h]) = std::get<1>(kv);
          return true;
        }
      }
      if (std::get<0>(table[h]) == k) {
        return false;
      }
      h = incrementIndex(h);
    }
    return false;
  }

  template <class F>
  bool insert_f(std::tuple<K, V> kv, const F& f) {
    K k = std::get<0>(kv);
    size_t h = firstIndex(k);
    while (true) {
      if (std::get<0>(table[h]) == empty_key) {
        if (pbbslib::CAS(&std::get<0>(table[h]), empty_key, k)) {
//          std::get<1>(table[h]) = std::get<1>(kv);
          f(&std::get<1>(table[h]), kv);
          return true;
        }
      }
      if (std::get<0>(table[h]) == k) {
        f(&std::get<1>(table[h]), kv);
        return false;
      }
      h = incrementIndex(h);
    }
    return false;
  }

  bool insert_seq(std::tuple<K, V> kv) {
    K k = std::get<0>(kv);
    size_t h = firstIndex(k);
    while (true) {
      if (std::get<0>(table[h]) == empty_key) {
        table[h] = kv;
        return 1;
      }
      if (std::get<0>(table[h]) == k) {
        return false;
      }
      h = incrementIndex(h);
    }
    return false;
  }

  bool insert_check(std::tuple<K, V> kv, bool* abort) {
    if (*abort) { return false; }
    K k = std::get<0>(kv);
    size_t h = firstIndex(k);
    size_t n_probes = 0;
    while (true) {
      if (std::get<0>(table[h]) == empty_key) {
        if (pbbslib::CAS(&std::get<0>(table[h]), empty_key, k)) {
          std::get<1>(table[h]) = std::get<1>(kv);
          return true;
        }
      }
      if (std::get<0>(table[h]) == k) {
        return false;
      }
      h = incrementIndex(h);
      n_probes++;
      if (n_probes > 10000) {
        *abort = true;
        break;
      }
    }
    return false;
  }

  void mark_seq(K k) {
    size_t h = firstIndex(k);
    while (true) {
      if (std::get<0>(table[h]) == empty_key) {
        return;
      }
      if (std::get<0>(table[h]) == k) {
        std::get<0>(table[h]) = empty_key - 1;
        return;
      }
      h = incrementIndex(h);
    }
  }

  bool contains(K k) const {
    size_t h = firstIndex(k);
    while (true) {
      if (std::get<0>(table[h]) == k) {
        return true;
      } else if (std::get<0>(table[h]) == empty_key) {
        return false;
      }
      h = incrementIndex(h);
    }
    return false;
  }

  V find(K k, V default_value) const {
    size_t h = firstIndex(k);
    while (true) {
      if (std::get<0>(table[h]) == k) {
        return std::get<1>(table[h]);
      } else if (std::get<0>(table[h]) == empty_key) {
        return default_value;
      }
      h = incrementIndex(h);
    }
    return default_value;
  }

  sequence<T> entries() const {
    auto pred = [&](T& t) { return std::get<0>(t) != empty_key; };
    auto table_seq = pbbslib::make_sequence<T>(table, m);
    return pbbslib::filter(table_seq, pred);
  }

  void clear() {
    par_for(0, m, 2048, [&] (size_t i) { table[i] = empty; });
  }
};

template <class K, class V, class KeyHash>
inline sparse_table<K, V, KeyHash> make_sparse_table(size_t m,
                                                     std::tuple<K, V> empty,
                                                     KeyHash key_hash,
                                                     long space_mult=-1) {
  return sparse_table<K, V, KeyHash>(m, empty, key_hash, space_mult);
}

template <class K, class V, class KeyHash>
inline sparse_table<K, V, KeyHash> make_sparse_table(std::tuple<K, V>* tab,
                                                     size_t m,
                                                     std::tuple<K, V> empty,
                                                     KeyHash key_hash, bool clear=true) {
  return sparse_table<K, V, KeyHash>(m, empty, key_hash, tab, clear);
}<|MERGE_RESOLUTION|>--- conflicted
+++ resolved
@@ -89,13 +89,8 @@
       : empty(_empty),
         empty_key(std::get<0>(empty)),
         key_hash(_key_hash) {
-<<<<<<< HEAD
-    double space_mult = inp_space_mult;
-    if (inp_space_mult == -1) space_mult = 1.1;
-=======
     double space_mult = 1.1;
     if (inp_space_mult != -1) space_mult = inp_space_mult;
->>>>>>> cc20765b
     m = (size_t)1 << pbbslib::log2_up((size_t)(space_mult * _m));
     mask = m - 1;
     table = pbbslib::new_array_no_init<T>(m);
