#include <gtest/gtest.h>
#include "ligra/graph.h"
#include "ligra/graph_test_utils.h"
#include "pbbslib/seq.h"

namespace gt = graph_test;

TEST(TestSymGraphFromEdges, TestBrokenPath) {
  using edge = std::tuple<uintE, uintE, int>;
  uintE n = 11;
  uintE last_vtx_id = n-1;
  auto edges = pbbs::sequence<edge>((n-1)*2);
  /* Builds a path 0--1--2--....--9--10 */
  for (size_t i=0; i<last_vtx_id; i++) {
    edges[2*i] = std::make_tuple(i, i+1, 1);
    edges[2*i + 1] = std::make_tuple(i+1, i, 1);
  }
  /* destroy 1--2 and 2--3 edge. replace with 0--10 and 1--10 */
  edges[2] = std::make_tuple(0, last_vtx_id, 1);
  edges[3] = std::make_tuple(last_vtx_id, 0, 1);
  edges[4] = std::make_tuple(1, last_vtx_id, 1);
  edges[5] = std::make_tuple(last_vtx_id, 1, 1);
  auto G = sym_graph_from_edges(edges, n, /* is_sorted = */false);

  ASSERT_EQ(G.n, 11);
  ASSERT_EQ(G.get_vertex(0).getOutDegree(), 2);
  ASSERT_EQ(G.get_vertex(1).getOutDegree(), 2);
  ASSERT_EQ(G.get_vertex(2).getOutDegree(), 0);
  ASSERT_EQ(G.get_vertex(3).getOutDegree(), 1);
  ASSERT_EQ(G.get_vertex(4).getOutDegree(), 2);
  ASSERT_EQ(G.get_vertex(5).getOutDegree(), 2);
  ASSERT_EQ(G.get_vertex(6).getOutDegree(), 2);
  ASSERT_EQ(G.get_vertex(7).getOutDegree(), 2);
  ASSERT_EQ(G.get_vertex(8).getOutDegree(), 2);
  ASSERT_EQ(G.get_vertex(9).getOutDegree(), 2);
  ASSERT_EQ(G.get_vertex(10).getOutDegree(), 3);
}

<<<<<<< HEAD
TEST(symmetric_vertex, Intersect) {
  using Vertex = symmetric_vertex<pbbs::empty>;

  // Graph diagram:
  //   0 - 1 - 2
  //    \ / \ /
  //     3 - 4 -- 5
  constexpr uintE kNumVertices{6};
  const std::unordered_set<UndirectedEdge> kEdges{
    {0, 1},
    {0, 3},
    {1, 2},
    {1, 3},
    {1, 4},
    {2, 4},
    {3, 4},
    {4, 5},
  };
  auto graph{gt::MakeUnweightedSymmetricGraph(
      kNumVertices, kEdges, gt::ShouldSortNeighbors::kYes)};

  {
    const uintE u_id{0};
    const uintE v_id{5};
    Vertex u{graph.get_vertex(u_id)};
    Vertex v{graph.get_vertex(v_id)};
    EXPECT_EQ((u.intersect(&v, u_id, v_id)), 0);
    EXPECT_EQ((v.intersect(&u, v_id, u_id)), 0);
  }
  {
    const uintE u_id{0};
    const uintE v_id{1};
    Vertex u{graph.get_vertex(u_id)};
    Vertex v{graph.get_vertex(v_id)};
    EXPECT_EQ((u.intersect(&v, u_id, v_id)), 1);
    EXPECT_EQ((v.intersect(&u, v_id, u_id)), 1);
  }
  {
    const uintE u_id{1};
    const uintE v_id{3};
    Vertex u{graph.get_vertex(u_id)};
    Vertex v{graph.get_vertex(v_id)};
    EXPECT_EQ((u.intersect(&v, u_id, v_id)), 2);
    EXPECT_EQ((v.intersect(&u, v_id, u_id)), 2);
  }
=======
TEST(TestSymGraphFromEdges, TestGraphWithSingletons) {
  // Graph diagram:
  // 0 -- 1    2    3
  using edge = std::tuple<uintE, uintE, int>;
  const uintE n = 4;
  pbbs::sequence<edge> edges(2);
  edges[0] = std::make_tuple(0, 1, 1);
  edges[1] = std::make_tuple(1, 0, 1);
  auto graph = sym_graph_from_edges(edges, n);

  ASSERT_EQ(graph.n, n);
  ASSERT_EQ(graph.get_vertex(0).getOutDegree(), 1);
  ASSERT_EQ(graph.get_vertex(1).getOutDegree(), 1);
  ASSERT_EQ(graph.get_vertex(2).getOutDegree(), 0);
  ASSERT_EQ(graph.get_vertex(3).getOutDegree(), 0);
>>>>>>> 82f3f701
}<|MERGE_RESOLUTION|>--- conflicted
+++ resolved
@@ -36,7 +36,23 @@
   ASSERT_EQ(G.get_vertex(10).getOutDegree(), 3);
 }
 
-<<<<<<< HEAD
+TEST(TestSymGraphFromEdges, TestGraphWithSingletons) {
+  // Graph diagram:
+  // 0 -- 1    2    3
+  using edge = std::tuple<uintE, uintE, int>;
+  const uintE n = 4;
+  pbbs::sequence<edge> edges(2);
+  edges[0] = std::make_tuple(0, 1, 1);
+  edges[1] = std::make_tuple(1, 0, 1);
+  auto graph = sym_graph_from_edges(edges, n);
+
+  ASSERT_EQ(graph.n, n);
+  ASSERT_EQ(graph.get_vertex(0).getOutDegree(), 1);
+  ASSERT_EQ(graph.get_vertex(1).getOutDegree(), 1);
+  ASSERT_EQ(graph.get_vertex(2).getOutDegree(), 0);
+  ASSERT_EQ(graph.get_vertex(3).getOutDegree(), 0);
+}
+
 TEST(symmetric_vertex, Intersect) {
   using Vertex = symmetric_vertex<pbbs::empty>;
 
@@ -82,21 +98,4 @@
     EXPECT_EQ((u.intersect(&v, u_id, v_id)), 2);
     EXPECT_EQ((v.intersect(&u, v_id, u_id)), 2);
   }
-=======
-TEST(TestSymGraphFromEdges, TestGraphWithSingletons) {
-  // Graph diagram:
-  // 0 -- 1    2    3
-  using edge = std::tuple<uintE, uintE, int>;
-  const uintE n = 4;
-  pbbs::sequence<edge> edges(2);
-  edges[0] = std::make_tuple(0, 1, 1);
-  edges[1] = std::make_tuple(1, 0, 1);
-  auto graph = sym_graph_from_edges(edges, n);
-
-  ASSERT_EQ(graph.n, n);
-  ASSERT_EQ(graph.get_vertex(0).getOutDegree(), 1);
-  ASSERT_EQ(graph.get_vertex(1).getOutDegree(), 1);
-  ASSERT_EQ(graph.get_vertex(2).getOutDegree(), 0);
-  ASSERT_EQ(graph.get_vertex(3).getOutDegree(), 0);
->>>>>>> 82f3f701
 }