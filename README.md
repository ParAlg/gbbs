# GBBS: Graph Based Benchmark Suite

Organization
--------

This repository contains code for our SPAA paper "Theoretically Efficient
Parallel Graph Algorithms Can Be Fast and Scalable" (SPAA'18). It includes
implementations of the following parallel graph algorithms:

**Connectivity Problems**
* Low-Diameter Decomposition
* Connectivity
* Spanning Forest
* Biconnectivity
* Minimum Spanning Tree
* Strongly Connected Components

**Covering Problems**
* Coloring
* Maximal Matching
* Maximal Independent Set
* Approximate Set Cover

**Eigenvector Problems**
* PageRank

**Substructure Problems**
* Triangle Counting
* Approximate Densest Subgraph
* k-Core (coreness)

**Shortest Path Problems**
* Unweighted SSSP (Breadth-First Search)
* General Weight SSSP (Bellman-Ford)
* Integer Weight SSSP (Weighted Breadth-First Search)
* Single-Source Betweenness Centrality
* Single-Source Widest Path
* k-Spanner

The code for these applications is located in the `benchmark` directory. The
implementations are based on the Ligra/Ligra+/Julienne graph processing
frameworks. The framework code is located in the `src` directory.

The codes used here are still in development, and we plan to add more
applications/benchmarks. We currently include the following extra codes,
which are part of ongoing work.

* experimental/KTruss

If you use our work, please cite our [paper](https://arxiv.org/abs/1805.05208):

```
@inproceedings{dhulipala2018theoretically,
  author    = {Laxman Dhulipala and
               Guy E. Blelloch and
               Julian Shun},
  title     = {Theoretically Efficient Parallel Graph Algorithms Can Be Fast and
               Scalable},
  booktitle = {ACM Symposium on Parallelism in Algorithms and Architectures (SPAA)},
  year      = {2018},
}
```

Compilation
--------

<<<<<<< HEAD
Compiler:
* g++ &gt;= 5.3.0 with support for Cilk Plus
* g++ &gt;= 5.3.0 with pthread support (Homemade Scheduler)
=======
* g++ &gt;= 7.4.0 with support for Cilk Plus
* g++ &gt;= 7.4.0 with pthread support (Homemade Scheduler)
>>>>>>> 197932ae

Build system:
* [Bazel](https://docs.bazel.build/versions/master/install.html) 2.1.0

The default compilation uses a lightweight scheduler developed at CMU (Homemade)
for parallelism, which results in comparable performance to Cilk Plus. The
half-lengths for certain functions such as histogramming are lower using
Homemade, which results in better performance for codes like KCore.

Note: The Homemade scheduler was developed after our paper submission. For
reproducibility purposes, the codes should be compiled with Cilk Plus by adding
`--config=cilk`, although in our experience the times are usually faster using
Homemade.

The benchmark supports both uncompressed and compressed graphs. The uncompressed
format is identical to the uncompressed format in Ligra. The compressed format,
called bytepd_amortized (bytepda) is similar to the parallelByte format used in
Ligra+, with some additional functionality to support efficiently packs,
filters, and other operations over neighbor lists.

To compile codes for graphs with more than 2^32 edges, the `LONG` command-line
parameter should be set. If the graph has more than 2^32 vertices, the
`EDGELONG` command-line parameter should be set. Note that the codes have not
been tested with more than 2^32 vertices, so if any issues arise please contact
[Laxman Dhulipala](mailto:ldhulipa@cs.cmu.edu).

To compile with the Cilk Plus scheduler instead of the Homegrown scheduler, use
the Bazel configuration `--config=cilk`. To compile using OpenMP instead, use
the Bazel configuration `--config=openmp`. To compile serially instead, use the
Bazel configuration `--config=serial`.

After setting the necessary environment variables:
```sh
$ bazel build --compilation_mode opt //...  # compiles all benchmarks
```

The following commands cleans the directory:
```sh
$ bazel clean  #removes all executables
```

Running code
-------
The applications take the input graph as input as well as an optional
flag "-s" to indicate a symmetric graph.  Symmetric graphs should be
called with the "-s" flag for better performance. For example:

```sh
$ bazel run --compilation_mode opt ///benchmarks/BFS/NonDeterministicBFS:BFS_main -- -s -src 10 ~/gbbs/inputs/rMatGraph_J_5_100
$ bazel run --compilation_mode opt ///benchmarks/IntegralWeightSSSP/JulienneDBS17:wBFS_main -- -s -w -src 15 ~/gbbs/inputs/rMatGraph_WJ_5_100
```

Note that the codes that compute single-source shortest paths (or centrality)
take an extra `-src` flag. The benchmark is run four times by default, and can
be changed by passing the `-rounds` flag followed by an integer indicating the
number of runs.

On NUMA machines, adding the command "numactl -i all " when running
the program may improve performance for large graphs. For example:

```sh
$ numactl -i all bazel run ...
```

Running code on compressed graphs
-----------

We make use of the bytePDA format in our benchmark, which is similar to the
parallelByte format of Ligra+, extended with additional functionality. We have
provided a converter utility which takes as input an uncompressed graph and
outputs a bytePDA graph. The converter can be used as follows:

```sh
bazel run --compilation_mode opt //utils:compressor -- -s -o ~/gbbs/inputs/rMatGraph_J_5_100.bytepda ~/gbbs/inputs/rMatGraph_J_5_100
bazel run --compilation_mode opt //utils:compressor -- -s -w -o ~/gbbs/inputs/rMatGraph_WJ_5_100.bytepda ~/gbbs/inputs/rMatGraph_WJ_5_100
```

After an uncompressed graph has been converted to the bytepda format,
applications can be run on it by passing in the usual command-line flags, with
an additional `-c` flag.

```sh
$ bazel run --compilation_mode opt //benchmarks/BFS/NonDeterministicBFS:BFS_main -- -s -c -src 10 ~/gbbs/inputs/rMatGraph_J_5_100.bytepda
```

When processing large compressed graphs, using the `-m` command-line flag can
help if the file is already in the page cache, since the compressed graph data
can be mmap'd. Application performance will be affected if the file is not
already in the page-cache. We have found that using `-m` when the compressed
graph is backed by SSD results in a slow first-run, followed by fast subsequent
runs.


Input Formats
-----------
We support the adjacency graph format used by the [Problem Based Benchmark
suite](http://www.cs.cmu.edu/~pbbs/benchmarks/graphIO.html)
and [Ligra](https://github.com/jshun/ligra).

The adjacency graph format starts with a sequence of offsets one for each
vertex, followed by a sequence of directed edges ordered by their source vertex.
The offset for a vertex i refers to the location of the start of a contiguous
block of out edges for vertex i in the sequence of edges. The block continues
until the offset of the next vertex, or the end if i is the last vertex. All
vertices and offsets are 0 based and represented in decimal. The specific format
is as follows:

```
AdjacencyGraph
<n>
<m>
<o0>
<o1>
...
<o(n-1)>
<e0>
<e1>
...
<e(m-1)>
```

This file is represented as plain text.

Weighted graphsare represented in the weighted adjacnecy graph format. The file
should start with the string "WeightedAdjacencyGraph". The m edges weights
should be stored after all of the edge targets in the .adj file.<|MERGE_RESOLUTION|>--- conflicted
+++ resolved
@@ -64,14 +64,9 @@
 Compilation
 --------
 
-<<<<<<< HEAD
 Compiler:
-* g++ &gt;= 5.3.0 with support for Cilk Plus
-* g++ &gt;= 5.3.0 with pthread support (Homemade Scheduler)
-=======
 * g++ &gt;= 7.4.0 with support for Cilk Plus
 * g++ &gt;= 7.4.0 with pthread support (Homemade Scheduler)
->>>>>>> 197932ae
 
 Build system:
 * [Bazel](https://docs.bazel.build/versions/master/install.html) 2.1.0
