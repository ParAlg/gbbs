--- conflicted
+++ resolved
@@ -1,14 +1,4 @@
 cc_library(
-<<<<<<< HEAD
-    name = "common",
-    hdrs = [
-        "common.h",
-        "connectit.h",
-    ],
-    deps = [
-        "//ligra/pbbslib:atomic_counter",
-    ],
-=======
   name = "common",
   hdrs = [
   "common.h",
@@ -17,7 +7,6 @@
   deps = [
   "//ligra/pbbslib:atomic_counter",
   ],
->>>>>>> cc20765b
 )
 
 package(
