--- conflicted
+++ resolved
@@ -86,11 +86,7 @@
   return count;
 }
 
-<<<<<<< HEAD
-// Returns the number of directed triangles in input graph of the following
-=======
 // Returns the number of directed triangles in the input graph of the following
->>>>>>> bb3d1d44
 // orientation:
 //        w
 //       ^ ^
@@ -157,15 +153,11 @@
   return count;
 }
 
-<<<<<<< HEAD
-// Returns the number of triangles in input graph.
-=======
 // Counts the number of triangles in the input graph.
 //
 // Implementation note: this converts the input graph to a directed graph in
 // which we point edges from lower-degree vertices to higher-degree vertices,
 // hence the function name.
->>>>>>> bb3d1d44
 //
 // Arguments:
 //   G
@@ -173,12 +165,10 @@
 //   f: (uintE, uintE, uintE) -> void
 //     Function that's run each triangle. On a triangle with vertices {u, v, w},
 //     we run `f(u, v, w)`.
-<<<<<<< HEAD
-=======
+//
 //
 // Returns:
 //   The number of triangles in `G`.
->>>>>>> bb3d1d44
 template <class Graph, class F>
 inline size_t Triangle_degree_ordering(Graph& G, const F& f) {
   using W = typename Graph::weight_type;
