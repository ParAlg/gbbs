--- conflicted
+++ resolved
@@ -112,134 +112,7 @@
     symmetric_graph<VertexTemplate, NoWeight>* graph,
     const SimilarityMeasure& similarity_measure) {
   timer function_timer{"Construct neighbor order"};
-<<<<<<< HEAD
   similarities_ = similarity_measure.AllEdges(graph);
-=======
-
-  // To compute structural similarities, we need to count shared neighbors
-  // between two vertices. Counting the neighbors shared between adjacent
-  // vertices u and v is the same as counting the number of triangles that the
-  // edge {u, v} appears in.
-  //
-  // The triangle counting logic here is borrowed from
-  // `Triangle_degree_ordering()` in
-  // `benchmarks/TriangleCounting/ShunTangwongsan15/Triangle.h`. We modify it to
-  // maintain triangle counts for each edge.
-
-  // Create a directed version of `graph`, pointing edges from lower degree
-  // vertices to higher degree vertices in order to bound the maximum degree of
-  // each vertex.
-  uintE* vertex_degree_ranking{rankNodes(*graph, graph->n)};
-  const auto filter_predicate{[&](const uintE u, const uintE v, NoWeight) {
-    return vertex_degree_ranking[u] < vertex_degree_ranking[v];
-  }};
-  auto directed_graph{filterGraph(*graph, filter_predicate)};
-
-  // Estimate the amount of work for each vertex for better load balancing.
-  auto parallel_work{sequence<size_t>(directed_graph.n)};
-  {
-    const auto get_edge_work{[&](const uintE u, const uintE v, NoWeight) {
-      return directed_graph.get_vertex(v).getOutDegree();
-    }};
-    const auto addition{pbbslib::addm<size_t>()};
-    par_for(0, directed_graph.n, [&](const size_t i) {
-      parallel_work[i] =
-        directed_graph.get_vertex(i).template reduceOutNgh<size_t>(
-            i, get_edge_work, addition);
-    });
-  }
-  const size_t total_work{pbbslib::scan_add_inplace(parallel_work)};
-  constexpr size_t work_block_size{50000};
-  const size_t num_work_blocks{
-    (total_work + work_block_size - 1) / work_block_size};
-
-  // Each counter in `counters` holds the number of shared neighbors in `graph`
-  // between u and v for some edge {u, v}.
-  pbbs::sequence<std::atomic<uintE>> counters(
-      directed_graph.m, [](size_t) { return std::atomic<uintE>{0}; });
-  // We use `counter_offsets` to be able to index into `counters` for each edge.
-  pbbs::sequence<uintT> counter_offsets(
-      directed_graph.n,
-      [&](const size_t i) {
-        return directed_graph.get_vertex(i).getOutDegree();
-      });
-  pbbslib::scan_add_inplace(counter_offsets);
-
-  // Find triangles of the following form:
-  //        w
-  //       ^ ^
-  //      /   \.
-  //     u --> v
-  // There's a bijection between triangles of this form in `directed_graph` and
-  // undirected triangles in `graph`.
-  const auto run_intersection_on_block{[&]
-      (const size_t block_start, const size_t block_end) {
-    for (size_t vertex_id = block_start; vertex_id < block_end; vertex_id++) {
-      auto vertex{directed_graph.get_vertex(vertex_id)};
-      const uintT vertex_counter_offset{counter_offsets[vertex_id]};
-      const auto intersect{[&](
-          const uintE v_id,
-          const uintE neighbor_id,
-          NoWeight,
-          const uintE v_to_neighbor_index) {
-        auto neighbor{directed_graph.get_vertex(neighbor_id)};
-        const uintT neighbor_counter_offset{counter_offsets[neighbor_id]};
-        const auto update_counters{[&](
-            const uintE shared_neighbor,
-            const uintE vertex_to_shared_index,
-            const uintE neighbor_to_shared_index) {
-          counters[vertex_counter_offset + vertex_to_shared_index]++;
-          counters[neighbor_counter_offset + neighbor_to_shared_index]++;
-        }};
-        counters[vertex_counter_offset + v_to_neighbor_index] +=
-          intersect_f_with_index_par(
-              &vertex, &neighbor, vertex_id, neighbor_id, update_counters);
-      }};
-      constexpr bool kParallel{false};
-      vertex.mapOutNghWithIndex(vertex_id, intersect, kParallel);
-    }
-  }};
-  constexpr size_t kGranularity{1};
-  par_for(0, num_work_blocks, kGranularity, [&](size_t i) {
-    const size_t work_start{i * work_block_size};
-    const size_t work_end{work_start + work_block_size};
-    constexpr auto less_fn{std::less<size_t>()};
-    const size_t block_start{
-      pbbs::binary_search(parallel_work, work_start, less_fn)};
-    const size_t block_end{
-      pbbs::binary_search(parallel_work, work_end, less_fn)};
-    run_intersection_on_block(block_start, block_end);
-  });
-
-  // Convert shared neighbor counts into structural similarities for each edge.
-  similarities_ = pbbs::sequence<EdgeSimilarity>(graph->m);
-  par_for(0, directed_graph.n, [&](const size_t vertex_id) {
-    const uintT v_counter_offset{counter_offsets[vertex_id]};
-    const float v_neighborhood_sqrt{
-      sqrtf(graph->get_vertex(vertex_id).getOutDegree() + 1)};
-    const auto compute_similarity{[&](
-        const uintE v_id,
-        const uintE u_id,
-        NoWeight,
-        const uintE v_to_u_index) {
-      // SCAN structural similarities are defined using _closed_ neighborhoods,
-      // hence the need to to adjust these values by `+ 1` and `+ 2`.
-      const float u_neighborhood_sqrt{
-        sqrtf(graph->get_vertex(u_id).getOutDegree() + 1)};
-      const uintT counter_index{v_counter_offset + v_to_u_index};
-      const uintE num_shared_neighbors{counters[counter_index] + 2};
-      const float structural_similarity{
-        num_shared_neighbors / (v_neighborhood_sqrt * u_neighborhood_sqrt)};
-      similarities_[2 * counter_index] =
-        {.source = v_id, .neighbor = u_id, .similarity = structural_similarity};
-      similarities_[2 * counter_index + 1] =
-        {.source = u_id, .neighbor = v_id, .similarity = structural_similarity};
-    }};
-    directed_graph.get_vertex(vertex_id).mapOutNghWithIndex(
-        vertex_id, compute_similarity);
-  });
-
->>>>>>> 77486186
   pbbs::sample_sort_inplace(
       similarities_.slice(),
       [](const EdgeSimilarity& left, const EdgeSimilarity& right) {
