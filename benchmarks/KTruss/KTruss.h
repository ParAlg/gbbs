// Copyright (c) 2019 Laxman Dhulipala, Guy Blelloch, and Julian Shun
//
// Permission is hereby granted, free of charge, to any person obtaining a copy
// of this software and associated documentation files (the "Software"), to deal
// in the Software without restriction, including without limitation the rights
// to use, copy, modify, merge, publish, distribute, sublicense, and/or sell
// copies of the Software, and to permit persons to whom the Software is
// furnished to do so, subject to the following conditions:
//
// The above copyright notice and this permission notice shall be included in
// all  copies or substantial portions of the Software.
//
// THE SOFTWARE IS PROVIDED "AS IS", WITHOUT WARRANTY OF ANY KIND, EXPRESS OR
// IMPLIED, INCLUDING BUT NOT LIMITED TO THE WARRANTIES OF MERCHANTABILITY,
// FITNESS FOR A PARTICULAR PURPOSE AND NONINFRINGEMENT. IN NO EVENT SHALL THE
// AUTHORS OR COPYRIGHT HOLDERS BE LIABLE FOR ANY CLAIM, DAMAGES OR OTHER
// LIABILITY, WHETHER IN AN ACTION OF CONTRACT, TORT OR OTHERWISE, ARISING FROM,
// OUT OF OR IN CONNECTION WITH THE SOFTWARE OR THE USE OR OTHER DEALINGS IN THE
// SOFTWARE.

#pragma once

#include <cassert>

#include "gbbs/bridge.h"
#include "gbbs/bucket.h"
#include "gbbs/edge_map_reduce.h"
#include "gbbs/gbbs.h"
#include "gbbs/helpers/dyn_arr.h"
#include "gbbs/helpers/sparse_table.h"

#include "truss_utils.h"

namespace gbbs {

template <class Graph, class T>
void CountCliquesNucPND(Graph& DG, T apply_func) {
      //auto tots = sequence<size_t>(DG.n, size_t{0});
      parallel_for(0, DG.n, [&](size_t i) {
        auto vert_i = DG.get_vertex(i);
        auto iter_i = vert_i.getOutIter(i);
        for (std::size_t j = 0; j < vert_i.getOutDegree(); j++) {
          auto x = std::get<0>(iter_i.cur());
          if (iter_i.has_next()) iter_i.next();
          std::vector<uintE> inter;
          truss_utils::intersectionPND(DG, i, x, inter);
          //tots[i] += inter.size();
          for (std::size_t l = 0; l < inter.size(); l++) {
            apply_func(i, x, inter[l]);
          }
        }
      });
      //return pbbslib::reduce_add(tots);
  }

template <class Graph, class MT>
void initialize_trussness_values(Graph& GA, MT& multi_table, bool use_pnd = false) {
  using W = typename Graph::weight_type;

  timer it;
  it.start();
  GA.mapEdges([&](const uintE& u, const uintE& v, const W& wgh) {
    if (u < v) {
      multi_table.insert(u, std::make_tuple(v, 0));
    }
  });
  it.stop();
  it.next("insertion time");

  // 2. Triangle count, update trussness scores for each edge
  // 2.(a) Rank vertices based on degree
  auto rank = truss_utils::rankNodes(GA);

  // 2.(b) Direct edges to point from lower to higher rank vertices.
  auto pack_predicate = [&](const uintE& u, const uintE& v, const W& wgh) {
    return rank[u] < rank[v];
  };
  auto DG = filterGraph(GA, pack_predicate);
  std::cout << "Filtered graph to construct dirgraph: n = " << DG.n
            << " m = " << DG.m << std::endl;

  // Each triangle only found once---increment all three edges
  auto inc_truss_f = [&](const uintE& u, const uintE& v, const uintE& w) {
    multi_table.increment(u, v);
    multi_table.increment(u, w);
    multi_table.increment(v, w);
  };
<<<<<<< HEAD
  timer tct; tct.start();
  if (!use_pnd) truss_utils::TCDirected(DG, inc_truss_f);
  else CountCliquesNucPND(DG, inc_truss_f);
  tct.stop(); tct.reportTotal("TC time");

  DG.del();
=======
  timer tct;
  tct.start();
  truss_utils::TCDirected(DG, inc_truss_f);
  tct.stop();
  tct.next("TC time");
>>>>>>> b5ca6459
}

// High-level desc:
// 1. Compute a hash table mapping each edge (u, v), u < v, to its trussness The
// initial trussness values are just the number of triangles each edge
// participates in.
//
// 2. Next, we compute a bucketing where each edge is represented by its index
// in the HT (locs without an edge are in the "infinity" bucket, and never
// leave.
//
// 3. Peel. Each peeling step removes the edges in bucket k, which implicitly
// fixes their trussness numbers.
//   3.a Each edge intersects its two endpoints using the edges in the original,
//   undirected graph. For each neighbor w in intersect(N(u), N(v)), we find the
//   (u, w) and (v, w) edges in the hash-table, check if we should decrement
//   them, and if so, insert them (their ids) into a hashtable.
//
//   3.b Get the entries of the HT, actually decrement their coreness, see if
//   their bucket needs to be updated and if so, update.
template <class Graph>
void KTruss_ht(Graph& GA, size_t num_buckets = 16, bool use_pnd = false) {
  using W = typename Graph::weight_type;
  size_t n_edges = GA.m / 2;

  using edge_t = uintE;
  using bucket_t = uintE;
  using trussness_t = uintE;

  auto deg_lt = parlay::delayed_seq<uintE>(GA.n, [&](size_t i) {
    return GA.get_vertex(i).out_degree() < (1 << 15);
  });
  std::cout << "count = " << parlay::reduce(deg_lt) << std::endl;
  auto deg_lt_ct = parlay::delayed_seq<size_t>(GA.n, [&](size_t i) {
    if (GA.get_vertex(i).out_degree() < (1 << 15)) {
      return GA.get_vertex(i).out_degree();
    }
    return (uintE)0;
  });
  std::cout << "total degree = " << parlay::reduce(deg_lt_ct) << std::endl;

  auto counts = sequence<size_t>(GA.n, (size_t)0);
  parallel_for(0, GA.n, [&](size_t i) {
    auto d_i = GA.get_vertex(i).out_degree();
    bool d_i_lt = d_i <= (1 << 15);
    auto count_f = [&](const uintE& u, const uintE& v, const W& wgh) {
      return u < v ? d_i_lt : 0;
    };
    counts[i] = GA.get_vertex(i).out_neighbors().count(count_f);
  });
  std::cout << "total lt ct = " << parlay::reduce(counts) << std::endl;

  std::tuple<edge_t, bucket_t> histogram_empty =
      std::make_tuple(std::numeric_limits<edge_t>::max(), 0);
  auto em = hist_table<edge_t, bucket_t>(histogram_empty, GA.m / 50);

  // Store the initial trussness of each edge in the trussness table.
  auto get_size = [&](size_t vtx) {
    auto count_f = [&](uintE u, uintE v, W& wgh) { return vtx < v; };
    return GA.get_vertex(vtx).out_neighbors().count(count_f);
  };
  auto trussness_multi =
      truss_utils::make_multi_table<uintE, uintE>(GA.n, UINT_E_MAX, get_size);

  // Note that this multi-table business is a performance optimization. The
  // previous version is somewhere in git history; we should measure how much
  // using a multi-table helps.
  //
  // Laxman (6/12): experiment with making the multi_table oriented by degree.
  // This requires an extra random access when handling an edge to place it in
  // the proper orientation. The simple ordering is to use ids, but using
  // low-deg --> high-deg has the advantage of reducing the max hash-table size,
  // which could improve locality.
  // * for small enough vertices, use an array instead of a hash table.

  // Initially stores #triangles incident/edge.
  initialize_trussness_values(GA, trussness_multi, use_pnd);

  // Initialize the bucket structure. #ids = trussness table size
  std::cout << "multi_size = " << trussness_multi.size() << std::endl;
  auto multi_size = trussness_multi.size();
  auto get_bkt = parlay::delayed_seq<uintE>(multi_size, [&](size_t i) {
    auto table_value =
        std::get<1>(trussness_multi.big_table[i]);  // the trussness.
    return (uintE)table_value;
  });
  auto b = make_buckets<edge_t, bucket_t>(trussness_multi.size(), get_bkt,
                                          increasing, num_buckets);

  // Stores edges idents that lose a triangle, including duplicates (MultiSet)
  auto hash_edge_id = [&](const edge_t& e) { return parlay::hash32(e); };
  auto decr_source_table = gbbs::make_sparse_table<edge_t, uintE>(
      1 << 20, std::make_tuple(std::numeric_limits<edge_t>::max(), (uintE)0),
      hash_edge_id);

  auto del_edges = gbbs::dyn_arr<edge_t>(6 * GA.n);
  auto actual_degree = sequence<uintE>::from_function(
      GA.n, [&](size_t i) { return GA.get_vertex(i).out_degree(); });

  auto get_trussness_and_id = [&trussness_multi](uintE u, uintE v) {
    // Precondition: uv is an edge in G.
    edge_t id = trussness_multi.idx(u, v);
    trussness_t truss = std::get<1>(trussness_multi.big_table[id]);
    return std::make_tuple(truss, id);
  };

<<<<<<< HEAD
  size_t data_structure_size = sizeof(decltype(trussness_multi)) + sizeof(std::tuple<uintE, uintE>) * trussness_multi.big_size;
  std::cout << "Data Structure Size: " << data_structure_size << std::endl; fflush(stdout);

  timer em_t, decrement_t, bt, ct, peeling_t; peeling_t.start();
=======
  timer em_t, decrement_t, bt, ct, peeling_t;
  peeling_t.start();
>>>>>>> b5ca6459
  size_t finished = 0, k_max = 0;
  size_t iter = 0;
  while (finished != n_edges) {
    bt.start();
    auto bkt = b.next_bucket();
    bt.stop();
    auto rem_edges = bkt.identifiers;
    if (rem_edges.size() == 0) {
      continue;
    }

    uintE k = bkt.id;
    finished += rem_edges.size();
    k_max = std::max(k_max, bkt.id);
<<<<<<< HEAD
    //std::cout << "k = " << k << " iter = " << iter << " #edges = " << rem_edges.size() << std::endl;
=======
    std::cout << "k = " << k << " iter = " << iter
              << " #edges = " << rem_edges.size() << std::endl;
>>>>>>> b5ca6459

    if (k == 0 || finished == n_edges) {
      // No triangles incident to these edges. We set their trussness to MAX,
      // which is safe since there are no readers until we output.
      parallel_for(0, rem_edges.size(), [&](size_t i) {
        edge_t id = rem_edges[i];
        std::get<1>(trussness_multi.big_table[id]) =
            std::numeric_limits<int>::max();  // UINT_E_MAX is reserved
      });
      continue;
    }

    size_t e_size = 2 * k * rem_edges.size();
    size_t e_space_required = (size_t)1
                              << parlay::log2_up((size_t)(e_size * 1.2));

    // Resize the table that stores edge updates if necessary.
    decr_source_table.resize_no_copy(e_space_required);
    auto decr_tab = gbbs::make_sparse_table<edge_t, uintE>(
        decr_source_table.backing.begin(), e_space_required,
        std::make_tuple(std::numeric_limits<edge_t>::max(), (uintE)0),
        hash_edge_id, false /* do not clear */);

    //    std::cout << "starting decrements" << std::endl;
    decrement_t.start();
    parallel_for(0, rem_edges.size(), 1, [&](size_t i) {
      edge_t id = rem_edges[i];
      uintE u = trussness_multi.u_for_id(id);
      uintE v = std::get<0>(trussness_multi.big_table[id]);
<<<<<<< HEAD
      truss_utils::decrement_trussness<edge_t, trussness_t>(GA, id, u, v, decr_tab, get_trussness_and_id, k, use_pnd);
=======
      truss_utils::decrement_trussness<edge_t, trussness_t>(
          GA, id, u, v, decr_tab, get_trussness_and_id, k);
>>>>>>> b5ca6459
    });
    decrement_t.stop();
    //    std::cout << "finished decrements" << std::endl;

    auto decr_edges = decr_tab.entries();
    parallel_for(0, decr_edges.size(), [&](size_t i) {
      auto id_and_ct = decr_edges[i];
      edge_t id = std::get<0>(id_and_ct);
      uintE triangles_removed = std::get<1>(id_and_ct);
      uintE current_deg = std::get<1>(trussness_multi.big_table[id]);
      assert(current_deg > k);
      uintE new_deg = std::max(current_deg - triangles_removed, k);
      std::get<1>(trussness_multi.big_table[id]) = new_deg;  // update
      std::get<1>(decr_edges[i]) = b.get_bucket(current_deg, new_deg);
    });

    auto rebucket_edges =
        parlay::filter(decr_edges, [&](const std::tuple<edge_t, uintE>& eb) {
          return std::get<1>(eb) != UINT_E_MAX;
        });
    auto edges_moved_f = [&](size_t i) {
      return std::optional<std::tuple<edge_t, bucket_t>>(rebucket_edges[i]);
    };

    bt.start();
    b.update_buckets(edges_moved_f, rebucket_edges.size());
    bt.stop();

    //    auto apply_f = [&](const std::tuple<edge_t, uintE>& p)
    //        -> const Maybe<std::tuple<edge_t, bucket_t> > {
    //      edge_t id = std::get<0>(p);
    //      uintE triangles_removed = std::get<1>(p);
    //      uintE current_deg = std::get<1>(trussness_multi.big_table[id]);
    //      if (current_deg > k) {
    //        uintE new_deg = std::max(current_deg - triangles_removed, k);
    //        std::get<1>(trussness_multi.big_table[id]) = new_deg;
    //        bucket_t bkt = b.get_bucket(current_deg, new_deg);
    //        return wrap(id, bkt);
    //      }
    //      return Maybe<std::tuple<edge_t, bucket_t>>();
    //    };
    //
    //    em_t.start();
    //    sequence<edge_t> edge_seq = decrement_tab.entries();
    //    auto res = em.template edgeMapCount(edge_seq, apply_f);
    //    em_t.stop();
    //
    //    auto rebucket_f = [&] (size_t i) -> Maybe<std::tuple<edge_t,
    //    bucket_t>> {
    //      auto ret = Maybe<std::tuple<edge_t, bucket_t>>();
    //      ret.t = res.second[i];
    //      ret.exists = true;
    //      return ret;
    //    };
    //    auto edges_moved_map = parlay::delayed_seq<Maybe<std::tuple<edge_t,
    //    bucket_t>>>(res.first, rebucket_f);
    //    auto edges_moved_f = [&] (size_t i) { return edges_moved_map[i]; };
    //    bt.start();
    //    b.update_buckets(edges_moved_f, edges_moved_map.size());
    //    bt.stop();

    // Unmark edges removed in this round, and decrement their trussness.
    parallel_for(0, rem_edges.size(), [&](size_t i) {
      edge_t id = rem_edges[i];
      std::get<1>(trussness_multi.big_table[id]) -= 1;
    });

    // Clear the table storing the edge decrements.
    decr_tab.clear_table();
    iter++;

    del_edges.copyIn(rem_edges, rem_edges.size());

    if (del_edges.size > 2 * GA.n) {
      ct.start();
      // compact
      std::cout << "compacting, " << del_edges.size << std::endl;
      // map over both endpoints, update counts using histogram
      // this is really a uintE seq, but edge_t >= uintE, and this way we can
      // re-use the same histogram structure.
      auto decr_seq = sequence<edge_t>(2 * del_edges.size);
      parallel_for(0, del_edges.size, [&](size_t i) {
        size_t fst = 2 * i;
        size_t snd = fst + 1;
        edge_t id = del_edges.A[i];
        uintE u = trussness_multi.u_for_id(id);
        uintE v = std::get<0>(trussness_multi.big_table[id]);
        decr_seq[fst] = u;
        decr_seq[snd] = v;
      });
      std::cout << "compacting 1, " << del_edges.size << std::endl;

      // returns only those vertices that have enough degree lost to warrant
      // packing them out. Again note that edge_t >= uintE
      auto apply_vtx_f = [&](const std::tuple<edge_t, uintE>& p)
          -> const std::optional<std::tuple<edge_t, uintE>> {
            uintE id = std::get<0>(p);
            uintE degree_lost = std::get<1>(p);
            actual_degree[id] -= degree_lost;
            // compare with GA.V[id]. this is the current space used for this
            // vtx.
            return std::nullopt;
          };
      std::cout << "compacting 2, " << del_edges.size << std::endl;

      em_t.start();
      auto vs = vertexSubset(GA.n, std::move(decr_seq));
      std::cout << "compacting 3, " << del_edges.size << std::endl;
      auto cond_f = [&](const uintE& u) { return true; };
      nghCount(GA, vs, cond_f, apply_vtx_f, em, no_output);
      em_t.stop();
      std::cout << "compacting 4, " << del_edges.size << std::endl;

      auto all_vertices =
          parlay::delayed_seq<uintE>(GA.n, [&](size_t i) { return i; });
      auto to_pack_seq = parlay::filter(all_vertices, [&](uintE u) {
        return 4 * actual_degree[u] >= GA.get_vertex(u).out_degree();
      });
      auto to_pack = vertexSubset(GA.n, std::move(to_pack_seq));
      std::cout << "compacting 5, " << del_edges.size << std::endl;

      auto pack_predicate = [&](const uintE& u, const uintE& ngh,
                                const W& wgh) {
        // return true iff edge is still alive
        trussness_t t_u_ngh;
        edge_t edgeid;
        std::tie(t_u_ngh, edgeid) = get_trussness_and_id(u, ngh);
        return t_u_ngh >= k;
      };
      edgeMapFilter(GA, to_pack, pack_predicate, pack_edges | no_output);

      del_edges.size = 0;  // reset dyn_arr
      ct.stop();
      std::cout << "Finished compacting." << std::endl;
    }
  }

  peeling_t.stop();
  peeling_t.next("peeling time");
  ct.next("Compaction time");
  bt.next("Bucketing time");
  em_t.next("EdgeMap time");
  decrement_t.next("Decrement trussness time");

  // == Important: The actual trussness is the stored trussness value + 1.
  // Edges with trussness 0 had their values stored as
  // std::numeric_limits<int>::max()
  std::cout << "iters = " << iter << std::endl;
}

}  // namespace gbbs<|MERGE_RESOLUTION|>--- conflicted
+++ resolved
@@ -85,20 +85,12 @@
     multi_table.increment(u, w);
     multi_table.increment(v, w);
   };
-<<<<<<< HEAD
-  timer tct; tct.start();
+  timer tct;
+  tct.start();
   if (!use_pnd) truss_utils::TCDirected(DG, inc_truss_f);
   else CountCliquesNucPND(DG, inc_truss_f);
-  tct.stop(); tct.reportTotal("TC time");
-
-  DG.del();
-=======
-  timer tct;
-  tct.start();
-  truss_utils::TCDirected(DG, inc_truss_f);
   tct.stop();
   tct.next("TC time");
->>>>>>> b5ca6459
 }
 
 // High-level desc:
@@ -205,15 +197,11 @@
     return std::make_tuple(truss, id);
   };
 
-<<<<<<< HEAD
   size_t data_structure_size = sizeof(decltype(trussness_multi)) + sizeof(std::tuple<uintE, uintE>) * trussness_multi.big_size;
   std::cout << "Data Structure Size: " << data_structure_size << std::endl; fflush(stdout);
 
-  timer em_t, decrement_t, bt, ct, peeling_t; peeling_t.start();
-=======
   timer em_t, decrement_t, bt, ct, peeling_t;
   peeling_t.start();
->>>>>>> b5ca6459
   size_t finished = 0, k_max = 0;
   size_t iter = 0;
   while (finished != n_edges) {
@@ -228,12 +216,8 @@
     uintE k = bkt.id;
     finished += rem_edges.size();
     k_max = std::max(k_max, bkt.id);
-<<<<<<< HEAD
+
     //std::cout << "k = " << k << " iter = " << iter << " #edges = " << rem_edges.size() << std::endl;
-=======
-    std::cout << "k = " << k << " iter = " << iter
-              << " #edges = " << rem_edges.size() << std::endl;
->>>>>>> b5ca6459
 
     if (k == 0 || finished == n_edges) {
       // No triangles incident to these edges. We set their trussness to MAX,
@@ -263,12 +247,9 @@
       edge_t id = rem_edges[i];
       uintE u = trussness_multi.u_for_id(id);
       uintE v = std::get<0>(trussness_multi.big_table[id]);
-<<<<<<< HEAD
-      truss_utils::decrement_trussness<edge_t, trussness_t>(GA, id, u, v, decr_tab, get_trussness_and_id, k, use_pnd);
-=======
+
       truss_utils::decrement_trussness<edge_t, trussness_t>(
-          GA, id, u, v, decr_tab, get_trussness_and_id, k);
->>>>>>> b5ca6459
+          GA, id, u, v, decr_tab, get_trussness_and_id, k, use_pnd);
     });
     decrement_t.stop();
     //    std::cout << "finished decrements" << std::endl;
