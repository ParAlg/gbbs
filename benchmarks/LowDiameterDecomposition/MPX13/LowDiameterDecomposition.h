--- conflicted
+++ resolved
@@ -120,17 +120,10 @@
 template <class Graph, class EO>
 inline sequence<uintE> LDD_impl(Graph& G, const EO& oracle,
                                   double beta, bool permute = true) {
-<<<<<<< HEAD
-  // Implementation based on "Parallel Graph Decompositions Using Random Shifts"
-  // by Miller, Peng, and Xu and "A Simple and Practical Linear-Work Parallel
-  // Algorithm for Connectivity" by Shun, Dhulipala, and Blelloch.
-
-=======
   // Implementation based on "A Simple and Practical Linear-Work Parallel
   // Algorithm for Connectivity" by Shun, Dhulipala, and Blelloch, which is in
   // turn based on "Parallel Graph Decompositions Using Random Shifts" by
   // Miller, Peng, and Xu.
->>>>>>> bb3d1d44
   timer gs; gs.start();
   using W = typename Graph::weight_type;
   size_t n = G.n;
@@ -193,13 +186,6 @@
   return cluster_ids;
 }
 
-<<<<<<< HEAD
-// Partitions vertices of an n-vertex, m-edge graph into subsets where each subset has
-// O((log n) / beta) diameter and at most O(beta * m) edges exiting the subset.
-//
-// The returned sequence S has length n, and S[i] is the subset ID of vertex i.
-// The partition IDs are in the range [0, n) but are not necessarily contiguous.
-=======
 // Partitions vertices of an n-vertex, m-edge graph into subsets where each
 // subset has O((log n) / beta) diameter and at most O(beta * m) edges exiting
 // the subset.
@@ -207,7 +193,6 @@
 // Returns:
 //   Length n-length sequence `S` such that `S[i]` is the subset ID of vertex i.
 //   The IDs are in the range [0, n) but are not necessarily contiguous.
->>>>>>> bb3d1d44
 template <class Graph>
 sequence<uintE> LDD(Graph& G, double beta, bool permute = true) {
   using W = typename Graph::weight_type;
