// This code is part of the project "Theoretically Efficient Parallel Graph
// Algorithms Can Be Fast and Scalable", presented at Symposium on Parallelism
// in Algorithms and Architectures, 2018.
// Copyright (c) 2018 Laxman Dhulipala, Guy Blelloch, and Julian Shun
//
// Permission is hereby granted, free of charge, to any person obtaining a copy
// of this software and associated documentation files (the "Software"), to deal
// in the Software without restriction, including without limitation the rights
// to use, copy, modify, merge, publish, distribute, sublicense, and/or sell
// copies of the Software, and to permit persons to whom the Software is
// furnished to do so, subject to the following conditions:
//
// The above copyright notice and this permission notice shall be included in
// all  copies or substantial portions of the Software.
//
// THE SOFTWARE IS PROVIDED "AS IS", WITHOUT WARRANTY OF ANY KIND, EXPRESS OR
// IMPLIED, INCLUDING BUT NOT LIMITED TO THE WARRANTIES OF MERCHANTABILITY,
// FITNESS FOR A PARTICULAR PURPOSE AND NONINFRINGEMENT. IN NO EVENT SHALL THE
// AUTHORS OR COPYRIGHT HOLDERS BE LIABLE FOR ANY CLAIM, DAMAGES OR OTHER
// LIABILITY, WHETHER IN AN ACTION OF CONTRACT, TORT OR OTHERWISE, ARISING FROM,
// OUT OF OR IN CONNECTION WITH THE SOFTWARE OR THE USE OR OTHER DEALINGS IN THE
// SOFTWARE.

#pragma once

#include <unordered_set>
#include <stack>

#include "gbbs/gbbs.h"
#include "gbbs/dynamic_graph_io.h"
#include "benchmarks/KCore/JulienneDBS17/KCore.h"

#include "sparse_set.h"

namespace gbbs {

struct LDS {

  double delta = 48.0;
  double UpperConstant = 2 + ((double) 3 / delta);
  double eps = 1.6;
  double OnePlusEps = 1 + eps;

  static constexpr uintE kUpLevel = UINT_E_MAX;
  // Used to indicate that this vertex is not moving.
  static constexpr uintE kNotMoving = UINT_E_MAX;

  using levelset = gbbs::sparse_set<uintE>;
  using down_neighbors = parlay::sequence<levelset>;
  using up_neighbors = levelset;
  using edge_type = std::pair<uintE, uintE>;

  struct LDSVertex {
    uintE level;         // The level of this vertex.
    uintE desire_level;  // The desire level of this vertex (set only when moving this vertex).
    down_neighbors down; // The neighbors in levels < level, bucketed by their level.
    up_neighbors up;     // The neighbors in levels >= level.

    LDSVertex() : level(0), desire_level(kNotMoving) {}

    // Used when Invariant 1 (upper invariant) is violated.
    template <class Levels>
    inline uintE get_desire_level_upwards(uintE vtx_id, Levels& L, const size_t levels_per_group,
            double upper_constant, double eps) const {
      assert(!upper_invariant(levels_per_group, upper_constant, eps));
      using LV = std::pair<uintE, uintE>;
      auto LV_seq = parlay::delayed_seq<LV>(up.size(), [&] (size_t i) {
        uintE v = up.table[i];
        uintE l_v = UINT_E_MAX;
        if (levelset::valid(v)) l_v = L[v].level;
        return std::make_pair(l_v, v);
      });

      auto LVs = parlay::filter(LV_seq, [&] (const LV& lv) {
        return lv.first != UINT_E_MAX;
      });

      parlay::sort_inplace(parlay::make_slice(LVs));

      uintE new_level = UINT_E_MAX;
      uintE prev_level = level;
      for (size_t i=0; i<LVs.size(); i++) {
        // Start of a new level among our up-neighbors
        if ((i == 0) || (LVs[i].first != LVs[i-1].first)) {
          uintE cur_level = LVs[i].first;
          if (cur_level == level) continue;  // we are surely not moving to the same level

          size_t degree_at_level = LVs.size() - i;
          bool done = false;
          // Consider all levels from prev_level to the cur_level.
          for (uintE j = prev_level+1; j <= cur_level; j++) {
            uintE group = j / levels_per_group;
            uintE up_degree = upper_constant*group_degree(group, eps);

            if (degree_at_level <= up_degree) {
              new_level = j;
              done = true;
              break;
            }
          }
          if (done) break;

          prev_level = cur_level;
        }
      }

      // Could new_level still be UINT_E_MAX? possibly, e.g., if all up
      // neighbors are on the same level, and there are too many on this level.
      // In this case, the desired level is one larger than the max level.
      if (new_level == UINT_E_MAX)
        new_level = prev_level + 1;


      return new_level;

//      uintE new_level = UINT_E_MAX;
//      uintE max_level = 0;
//      // todo: make search parallel
//      for (size_t i=0; i<LVs.size(); i++) {
//        if ((i == 0) || (LVs[i].first != LVs[i-1].first)) {
//          uintE level = LVs[i].first;
//          size_t degree_at_level = LVs.size() - i;
//
//          uintE group = level / levels_per_group;
//          uintE up_degree = kUpperConstant * group_degree(group);
//          max_level = level;
//          if (degree_at_level <= up_degree) {
//            new_level = level;
//            break;
//          }
//        }
//      }
//
//      // Could new_level still be UINT_E_MAX? possibly, e.g., if all up
//      // neighbors are on the same level, and there are too many on this level.
//      // In this case, the desired level is one larger than the max level.

//
//      if (new_level == UINT_E_MAX)
//        new_level = max_level + 1;
//
//      return new_level;
    }

    // Used when Invariant 2 (up* degree invariant) is violated.
    template <class Levels>
    inline uintE get_desire_level_downwards(uintE vtx_id, Levels& L, const size_t levels_per_group,
            double upper_constant, double eps) const {
        assert(!lower_invariant(levels_per_group, eps));
        assert(level > 0);

        // Currently sequential going level by level but we probably want to
        // optimize later.
        //
        // This is the current level of the node.
        uintE cur_level = level - 1;
        if (cur_level == 0) return cur_level;
        uintE num_up_neighbors = num_neighbors_higher_than_level((uintE) cur_level);
        uintE num_up_star_neighbors = num_up_neighbors;
        while (cur_level > 0) {
            num_up_neighbors = num_up_star_neighbors;
            num_up_star_neighbors += down[cur_level-1].num_elms();
            if (upstar_degree_satisfies_invariant(cur_level, levels_per_group, num_up_star_neighbors,
                        num_up_neighbors, upper_constant, eps)) {
                break;
            }
            cur_level -= 1;
        }

        return cur_level;
    }

    inline uintE num_up_neighbors() const {
      return up.num_elms();
    }

    inline uintE num_up_star_neighbors() const {
      if (level == 0) return up.num_elms();
      return up.num_elms() + down[level - 1].num_elms();
    }

    // Get the sum of the number of neighbors at or higher than start_level
    //
    // TODO: this can be optimized by making the summation parallel, currently
    // it is sequential.
    inline uintE num_neighbors_higher_than_level(uintE start_level) const {
        uintE num_flipped_neighbors = 0;
        while (start_level < level) {
            num_flipped_neighbors += down[start_level].num_elms();
            start_level++;
        }
        return num_flipped_neighbors + up.num_elms();
    }

    template <class OutputSeq>
    inline uintE emit_up_neighbors(OutputSeq output, uintE our_id) const {
      // TODO: Could filter using filter, but let's do this seq. for now...
      size_t off = 0;
      for (size_t i=0; i<up.table_seq.size(); i++) {
        uintE v = up.table[i];
        if (levelset::valid(v))
          output[off++] = std::make_pair(v, our_id);
      }
      return off;
    }

    template <class OutputSeq>
    inline uintE emit_neighbors_higher_than_level(OutputSeq output, uintE our_id, uintE start_level) const {
      // TODO: Could filter using filter, but let's do this seq. for now...
      size_t off = 0;
      for (size_t j = start_level; j < level; j++) {
        for (size_t i=0; i < down[j].table_seq.size(); i++) {
            uintE v = down[j].table[i];
            if (levelset::valid(v))
                output[off++] = std::make_pair(v, our_id);
        }
      }

      for (size_t i = 0; i < up.table_seq.size(); i++) {
        uintE v = up.table[i];
        if (levelset::valid(v))
            output[off++] = std::make_pair(v, our_id);
      }
      return off;
    }


    template <class Levels>
    inline void filter_up_neighbors(uintE vtx_id, Levels& L) {
      uintE removed = 0;
      auto all_up = up.entries();
      assert(desire_level != kNotMoving);

      auto resize_sizes_seq = parlay::sequence<uintE>(desire_level - level, (uintE)0);
      auto resize_sizes = resize_sizes_seq.begin();

      for (size_t i=0; i<up.table_seq.size(); i++) {
        uintE v = up.table[i];
        if (levelset::valid(v)) {
          if (L[v].level == level && L[v].desire_level == kNotMoving) {
            up.table[i] = levelset::kTombstone;
            uintE norm_v = L[v].level - level;
            resize_sizes[norm_v]++;
            removed++;
          } else if (L[v].level > level && L[v].level < desire_level) {
            // Another case: L[v].level < desire_level
            up.table[i] = levelset::kTombstone;
            uintE norm_v = L[v].level - level;
            resize_sizes[norm_v]++;
            removed++;
          }
        }
      }

      // Perform resizing.
      up.resize_down(removed);
      assert(down.size() > level);
      for (size_t i=0; i<resize_sizes_seq.size(); i++) {
        auto l = level + i;
        down[l].resize(resize_sizes[i]);
      }

      uintE inserted = 0;
      for (size_t i=0; i<all_up.size(); i++) {
        uintE v = all_up[i];
        if (L[v].level == level && L[v].desire_level == kNotMoving) {
          down[level].insert(v);
          inserted++;
        } else if (L[v].level > level && L[v].level < desire_level) {
          down[L[v].level].insert(v);
          inserted++;
        }
      }
      assert(removed == inserted);
    }

    inline double group_degree(size_t group, double eps) const {
      return pow((1 + eps), group);
    }

    inline bool upper_invariant(const size_t levels_per_group, double upper_constant,
             double eps) const {
      uintE group = level / levels_per_group;
      uintE up_degree = upper_constant * group_degree(group, eps);
      return up.num_elms() <= up_degree;
    }

    inline bool lower_invariant(const size_t levels_per_group, double eps) const {
      if (level == 0) return true;
      uintE lower_group = (level - 1) / levels_per_group;
      //auto up_size = up.num_elms();
      //auto prev_level_size = down[level - 1].num_elms();
      size_t our_group_degree = static_cast<size_t>(group_degree(lower_group, eps));
      return num_up_star_neighbors() >= our_group_degree;
    }

    // Method for computing whether the updegree from cur_level is enough to
    // satisfy Invariant 2.
    inline bool upstar_degree_satisfies_invariant(uintE cur_level, const size_t
            levels_per_group, uintE num_up_star_neighbors, uintE num_up_neighbors,
            double upper_constant, double eps) const {
        if (cur_level == 0) return true;
        uintE group = (cur_level - 1) / levels_per_group;
        size_t our_group_degree = static_cast<size_t>(group_degree(group, eps));
        uintE upper_group = cur_level / levels_per_group;
        size_t upper_group_degree = static_cast<size_t>(group_degree(upper_group, eps));

        return num_up_star_neighbors >= our_group_degree && num_up_neighbors
            < upper_constant * upper_group_degree;
    }

    inline bool is_dirty(const size_t levels_per_group, double upper_constant, double eps) const {
      bool upper = upper_invariant(levels_per_group, upper_constant, eps);
      bool lower = lower_invariant(levels_per_group, eps);
      return !(upper && lower);
    }

  };

  size_t n;  // number of vertices
  size_t levels_per_group;  // number of inner-levels per group,  O(\log n) many.
  parlay::sequence<LDSVertex> L_seq;
  LDSVertex* L;

  LDS(size_t n) : n(n) {
    levels_per_group = ceil(log(n) / log(OnePlusEps));
    L_seq = parlay::sequence<LDSVertex>(n);
    L = L_seq.begin();
  }

  LDS(size_t _n, double _eps, double _delta) : n(_n), eps(_eps), delta(_delta){
    OnePlusEps = (1 + _eps);
    UpperConstant = 2 + ((double) 3 / _delta);
    levels_per_group = ceil(log(n) / log(OnePlusEps));
    L_seq = parlay::sequence<LDSVertex>(_n);
    L = L_seq.begin();
  }

  uintE get_level(uintE ngh) {
    return L[ngh].level;
  }

  bool edge_exists(edge_type e) {
    auto[u, v] = e;
    auto l_u = L[u].level;
    auto l_v = L[v].level;
    if (l_u < l_v) {  // look in up(u)
      if (L[u].up.contains(v)) {
        assert(L[v].down[l_u].contains(u));
      }
      return L[u].up.contains(v);
    } else {  // look in up(v)
      if (L[v].up.contains(u)) {
          assert(L[u].up.contains(v) || L[u].down[l_v].contains(v));
      }
      return L[v].up.contains(u);
    }
  }

  // Invariant checking for an edge e that we expect to exist
  bool check_both_directions(edge_type e) {
    auto [u, v] = e;
    auto l_u = L[u].level;
    auto l_v = L[v].level;
    bool ok = true;
    if (l_u < l_v) {  // look in up(u)
      ok &= L[u].up.contains(v); assert(ok);
      ok &= L[v].down[l_u].contains(u); assert(ok);
    } else if (l_v < l_u) {  // look in up(v)
      ok &= L[v].up.contains(u); assert(ok);
      ok &= L[u].down[l_v].contains(v); assert(ok);
    } else {  // (l_v == l_u)
      ok &= L[v].up.contains(u); assert(ok);
      ok &= L[u].up.contains(v); assert(ok);
    }
    return ok;
  }


  // Input: sequence of vertex_ids
  template <class Seq, class Levels>
  void update_levels(Seq&& possibly_dirty, Levels& levels) {
    using level_and_vtx = std::pair<uintE, uintE>;

    // Compute dirty vertices, which have either lower / upper threshold
    // violated. Output this vertex as dirty only if it is not already in the
    // bucketing structure.
    auto level_and_vtx_seq = parlay::delayed_seq<level_and_vtx>(possibly_dirty.size(), [&] (size_t i) {
      uintE v = possibly_dirty[i];
      uintE level = UINT_E_MAX;
      if (L[v].is_dirty(levels_per_group, UpperConstant, eps)) {
        auto our_level = L[v].level;
        // Return only if the vertex is not in the bucketing structure.
        if (our_level >= levels.size() || !levels[our_level].contains(v)) {
          level = our_level;
        }
      }
      return std::make_pair(level, v);
    });
    auto dirty = parlay::filter(level_and_vtx_seq, [&] (const level_and_vtx& lv) {
      return lv.first != UINT_E_MAX;
    });

    if (dirty.size() == 0) return;

    // Sort by level.
    auto get_key = [&] (const level_and_vtx& elm) { return elm.first; };
    parlay::integer_sort_inplace(parlay::make_slice(dirty), get_key);

    // Get unique levels.
    auto bool_seq = parlay::delayed_seq<bool>(dirty.size() + 1, [&] (size_t i) {
      return (i == 0) || (i == dirty.size()) || (dirty[i].first != dirty[i-1].first);
    });
    auto level_starts = parlay::pack_index(bool_seq);
    assert(level_starts[level_starts.size() - 1] == dirty.size());
    assert(level_starts.size() >= 2);


    assert(level_starts.size() >= 2);
    uintE max_current_level = dirty[level_starts[level_starts.size() - 2]].first + 1;
    if (levels.size() < max_current_level) {
      levels.resize(max_current_level);
    }

    parallel_for(0, level_starts.size() - 1, [&] (size_t i) {
      uintE idx = level_starts[i];
      uintE level = dirty[idx].first;
      uintE num_in_level = level_starts[i+1] - idx;

      auto stuff_in_level = parlay::delayed_seq<uintE>(num_in_level, [&] (size_t j) {
        return dirty[idx + j].second;
      });

      levels[level].append(stuff_in_level);
    });
  }

  // todo: move into LDSVertex?
  // Neighbors is a slice of sorted (level, neighbor_id) pairs.
  template <class Neighbors>
  void insert_neighbors(uintE vtx, Neighbors neighbors) {
    // Resize level containers. Can do this in parallel in many ways (e.g.,
    // pack), but a simple way that avoids memory allocation is to map over
    // everyone, and have the first index for each level search for the level.
    // If we use a linear search the algorithm is work eff. and has depth
    // proportional to the max incoming size of a level. We can also improve
    // to log(n) depth by using a doubling search.
    parallel_for(0, neighbors.size(), [&] (size_t i) {
      if ((i == 0) || neighbors[i].first != neighbors[i-1].first) {  // start of a new level
        uintE level_id = neighbors[i].first;
        size_t j = i;
        for (; j<neighbors.size(); j++) {
          if (neighbors[j].first != level_id) break;
        }
        uintE num_in_level = j - i;

        if (level_id != kUpLevel) {
          L[vtx].down[level_id].resize(num_in_level);
        } else {
          L[vtx].up.resize(num_in_level);
        }
      }
    });

    parallel_for(0, neighbors.size(), [&] (size_t i) {
      auto [level_id, v] = neighbors[i];
      if (level_id != kUpLevel) {
        bool inserted = L[vtx].down[level_id].insert(v);
        assert(inserted);
      } else {
        bool inserted = L[vtx].up.insert(v);
        assert(inserted);
      }
    });
  }

  // Resize the tables
  // Can probably be optimized more
  template <class Neighbors>
  void delete_neighbors(uintE vtx, Neighbors neighbors) {
       // Delete neighbors from the adjacency list structures in parallel
       parallel_for(0, neighbors.size(), [&] (size_t i){
          auto [level_id, v] = neighbors[i];
          if (level_id != kUpLevel) {
              bool deleted = L[vtx].down[level_id].remove(v);
              assert(deleted);
          } else {
              bool deleted = L[vtx].up.remove(v);
              assert(deleted);
          }
      });

      parallel_for(0, neighbors.size(), [&] (size_t i){
        if ((i == 0) || neighbors[i].first != neighbors[i-1].first) { // start of a new level
            uintE level_id = neighbors[i].first;
            size_t j = i;
            for (; j < neighbors.size(); j++) {
                if (neighbors[j].first != level_id) break;
            }
            size_t num_deleted = j - i;
            if (level_id != kUpLevel) {
                L[vtx].down[level_id].resize_down(num_deleted);
            } else {
                L[vtx].up.resize_down(num_deleted);
            }
        }
      });
  }



  // returns the total number of moved vertices
  template <class Levels>
  size_t rebalance_insertions(Levels&& levels, size_t cur_level_id, size_t total_moved = 0) {
    if (cur_level_id >= levels.size())
      return total_moved;

    auto& cur_level = levels[cur_level_id];
    if (cur_level.num_elms() == 0)
      return rebalance_insertions(levels, cur_level_id+1, total_moved);

    // Figure out the desire_level for each vertex in cur_level.
    // Sets the desire level for each vertex with a valid desire_level in L.
    parallel_for(0, cur_level.size(), [&] (size_t i) {
      uintE v = cur_level.table[i];
      uintE desire_level = UINT_E_MAX;
      if (levelset::valid(v) && L[v].is_dirty(levels_per_group, UpperConstant, eps)) {
        assert(L[v].lower_invariant(levels_per_group, eps));
        assert(!L[v].upper_invariant(levels_per_group, UpperConstant, eps));

        desire_level = L[v].get_desire_level_upwards(v, L, levels_per_group, UpperConstant, eps);
        L[v].desire_level = desire_level;

        assert(L[v].level == cur_level_id);
        assert(desire_level > cur_level_id);
      }
    });

    auto vertex_seq = parlay::delayed_seq<uintE>(cur_level.size(), [&] (size_t i) {
      uintE u = cur_level.table[i];
      if (levelset::valid(u)) {
        if (L[u].desire_level == kNotMoving) {
          u = UINT_E_MAX;  // filter out, otherwise leave in
        }
      }
      return u;
    });
    // Dirty now contains (dl(v), v) pairs for all v \in the current level
    // moving to dl(v) (their desire level).
    auto dirty_seq = parlay::filter(vertex_seq, [&] (const uintE& u) {
      return u != UINT_E_MAX;
    });
    auto dirty = dirty_seq.begin();

    // todo: can get away with a uintE seq for dirty.
    parallel_for(0, dirty_seq.size(), [&] (size_t i) {
      uintE v = dirty[i];
      uintE desire_level = L[v].desire_level;
      L[v].down.resize(desire_level);
    });

    // Consider the neighbors N(u) of a vertex u moving from cur_level to dl(u) > cur_level.
    // - {v \in N(u) | dl(u) < l(v)}: move u from cur_level -> dl(u) in v's Down
    // - {v \in N(u) | cur_level < l(v) <= dl(u)}:
    //     remove u from v's Down and insert into v's Up
    // - {v \in N(u) | l(v) == cur_level}:
    //     if dl(v) <= dl(u): unaffected (u is already in v's Up)
    //     else (dl(u) < dl(v)): remove u from v's Up and insert into v's Down
    //
    // Let's emit a sequence of (u,v) edge tuples for all up_neighbors, and sort
    // by the recieving endpoint. The steps the recieving vertex does will
    // depend on the calculation above. Note that the following steps are very
    // similar to the batch_insertion code. Is there some clean way of merging?

    // Compute the number of neighbors we affect.
    auto degrees = parlay::map(parlay::make_slice(dirty_seq), [&] (auto v) {
      return L[v].num_up_neighbors();
    });
    size_t sum_degrees = parlay::scan_inplace(parlay::make_slice(degrees));

    // Write the affected (flipped) edges into an array of
    //   (affected_neighbor, moved_id)
    // edge pairs.
    auto flipped = sequence<edge_type>::uninitialized(sum_degrees);
    parallel_for(0, dirty_seq.size(), [&] (size_t i) {
      uintE v = dirty[i];
      size_t offset = degrees[i];
      size_t end_offset = (i == dirty_seq.size()-1) ? sum_degrees : degrees[i+1];

      auto output = flipped.cut(offset, end_offset);
      size_t written = L[v].emit_up_neighbors(output, v);
      assert(written == (end_offset - offset));

      // Remove neighbors in up with level < desire_level that are not moving.
      L[v].filter_up_neighbors(v, L);
    });

    // Sort based on the affected_neighbor. Note that there are no dup edges.
    auto compare_tup = [&] (const edge_type& l, const edge_type& r) { return l < r; };
    parlay::sort_inplace(parlay::make_slice(flipped), compare_tup);

    // Compute the starts of each (modified) vertex's new edges.
    auto bool_seq = parlay::delayed_seq<bool>(flipped.size() + 1, [&] (size_t i) {
      return (i == 0) || (i == flipped.size()) || (std::get<0>(flipped[i-1]) != std::get<0>(flipped[i]));
    });
    auto starts = parlay::pack_index(bool_seq);

    // Save the vertex ids (we will use this in update_levels).
    auto affected = sequence<uintE>::from_function(starts.size() - 1, [&] (size_t i) {
      size_t idx = starts[i];
      uintE vtx_id = flipped[idx].first;
      return vtx_id;
    });

    // Map over the vertices being modified. Overwrite their incident edges with
    // (level_id, neighbor_id) pairs, sort by level_id, resize each level to the
    // correct size, and then insert in parallel.
    parallel_for(0, starts.size() - 1, [&] (size_t i) {
      size_t idx = starts[i];
      uintE u = std::get<0>(flipped[idx]);
      uintE incoming_degree = starts[i+1] - starts[i];
      auto neighbors = parlay::make_slice(flipped.begin() + idx,
          flipped.begin() + idx + incoming_degree);

      uintE l_u = L[u].level;

      // (1) vtx (u) is a vertex moving from the current level.
      if (l_u == cur_level_id && L[u].desire_level != UINT_E_MAX) {
        uintE dl_u = L[u].desire_level;
        assert(dl_u != UINT_E_MAX);
        assert(dl_u > l_u);

        // Map the incident edges to (level, neighbor_id).
        parallel_for(0, incoming_degree, [&] (size_t off) {
          auto [u_dup, v] = neighbors[off];
          assert(u == u_dup);
          uintE dl_v = L[v].desire_level;  // using desire_level not level.
          if (dl_v >= dl_u) { dl_v = kUpLevel; }  // stay in up
          neighbors[off] = {dl_v, v};  // send to dl_v
        });

        // Sort neighbors by level.
        parlay::sort_inplace(neighbors);

        auto level_seq = parlay::delayed_seq<uintE>(neighbors.size(), [&] (size_t i) {
          return neighbors[i].first;
        });
        // first key greater than or equal to kUpLevel
        size_t upstart = parlay::internal::binary_search(level_seq, kUpLevel, std::less<uintE>());

        if (upstart > 0) {  // stuff to delete from L[u].up
          parallel_for(0, upstart, [&] (size_t j) {
            uintE v = neighbors[j].second;
            bool removed = L[u].up.remove(v);
            assert(removed);
          });
          L[u].up.resize_down(upstart);

          // No need to update stuff in [upstart, end), since they are already
          // in u's Up.
          auto lower_neighbors = neighbors.cut(0, upstart);

          // Insert the neighbors to their new locations.
          insert_neighbors(u, lower_neighbors);
        }
      } else if (l_u > cur_level_id) {

        // Map the incident edges to (level, neighbor_id).
        parallel_for(0, incoming_degree, [&] (size_t off) {
          auto [u_dup, v] = neighbors[off];
          assert(u == u_dup);
          uintE dl_v = L[v].desire_level;  // using desire_level not level.
          if (dl_v >= l_u) { dl_v = kUpLevel; }  // move to up
          neighbors[off] = {dl_v, v};  // send to dl_v
        });

        // Sort neighbors by level.
        parlay::sort_inplace(neighbors);

        parallel_for(0, neighbors.size(), [&] (size_t i) {
          uintE v = neighbors[i].second;
          bool removed = L[u].down[cur_level_id].remove(v);
          assert(removed);
        });
        // Every updated edge is removed from cur_level.
        L[u].down[cur_level_id].resize_down(incoming_degree);

        // Insert the neighbors to their new locations.
        insert_neighbors(u, neighbors);
      } else {
        assert(l_u == cur_level_id && L[u].desire_level == UINT_E_MAX);
        // Don't have to do anything for these vertices. They are staying put at
        // l_u, but their neighbors (already in u's Up) are moving to higher
        // levels (and thus staying in u's Up).
      }
    });

    // Update current level for the dirty vertices, and reset
    // the desire_level.
    parallel_for(0, dirty_seq.size(), [&] (size_t i) {
      uintE v = dirty[i];
      L[v].level = L[v].desire_level;
      L[v].desire_level = UINT_E_MAX;
    });

    update_levels(std::move(affected), levels);

    // TODO: update total_moved properly (not necessary for correctness, but
    // interesting for logging / experimental evaluation).
    return rebalance_insertions(levels, cur_level_id + 1, total_moved);
  }

  // Used to balance the level data structure for deletions
  // Returns the total number of moved vertices
  template <class Levels>
  size_t rebalance_deletions(Levels&& levels, size_t cur_level_id, size_t total_moved = 0) {
      if (cur_level_id >= levels.size()) {
          return total_moved;
      }

      // Get vertices that have desire level equal to the current desire level

      auto nodes_to_move = gbbs::sparse_set<uintE>();

      // For deletion, we need to figure out all vertices that want to move to
      // the current level.
      //
      // TODO: this is probably inefficient. We probably need to optimize this
      // further. Right now it just figures out the desire level brute-force for
      // every dirty vertex.

      auto level_resizes = parlay::sequence<uintE>(levels.size(), (uintE) 0);
      auto level_size = parlay::sequence<size_t>(levels.size());

      parallel_for(0, levels.size(), [&] (size_t i) {
        auto elements_this_level = parlay::sequence<size_t>(levels[i].size(), (size_t) 0);
        parallel_for(0, levels[i].size(), [&] (size_t j) {
            uintE v = levels[i].table[j];

            uintE desire_level = UINT_E_MAX;

            if (levelset::valid(v) && L[v].is_dirty(levels_per_group, UpperConstant, eps)) {
                assert(L[v].upper_invariant(levels_per_group, UpperConstant, eps));
                assert(!L[v].lower_invariant(levels_per_group, eps));

                desire_level = L[v].get_desire_level_downwards(v, L, levels_per_group, UpperConstant,
                        eps);
                L[v].desire_level = desire_level;

                assert(L[v].level = i);
                assert(desire_level < i);

                if (desire_level == cur_level_id) {
                    elements_this_level[j] = 1;
                }
            }
        });
        size_t num_this_level = parlay::scan_inplace(parlay::make_slice(elements_this_level));
        level_size[i] = num_this_level;
      });


      size_t num_to_move = parlay::scan_inplace(parlay::make_slice(level_size));

      nodes_to_move.resize(num_to_move);

      auto outer_level_sizes = parlay::sequence<size_t>(levels.size(), (size_t) 0);
      parallel_for(0, levels.size(), [&] (size_t i) {
        auto inner_level_sizes = parlay::sequence<size_t>(levels[i].size(), (size_t) 0);
        parallel_for(0, levels[i].size(), [&] (size_t j) {
            uintE v = levels[i].table[j];

            if (levelset::valid(v) && L[v].is_dirty(levels_per_group, UpperConstant, eps)) {
                if (L[v].desire_level == cur_level_id) {
                    nodes_to_move.insert(v);
                    levels[i].remove(v);
<<<<<<< HEAD
                    inner_level_sizes[j] = 1;
=======
                    inner_level_sizes[i] = 1;
>>>>>>> cbb2bd15
                }
            }
        });
        outer_level_sizes[i] = parlay::scan_inplace(parlay::make_slice(inner_level_sizes));
      });

      parallel_for (0, outer_level_sizes.size(), [&] (size_t i){
          levels[i].resize_down(outer_level_sizes[i]);
      });

      // Turn nodes_to_move into a sequence
      auto nodes_to_move_seq = nodes_to_move.entries();

      // Compute the number of neighbors we affect
      auto degrees = parlay::map(parlay::make_slice(nodes_to_move_seq), [&] (auto v) {
          auto desire_level = L[v].desire_level;
          assert(desire_level < L[v].level);
          return L[v].num_neighbors_higher_than_level(desire_level);
      });
      size_t sum_degrees = parlay::scan_inplace(parlay::make_slice(degrees));

      // Write the affected neighbors into an array of (affected_neighbor,
      // moved_id) edge pairs.
      auto flipped = sequence<edge_type>::uninitialized(sum_degrees);
      parallel_for(0, nodes_to_move_seq.size(), [&] (size_t i){
        uintE v = nodes_to_move_seq[i];
        size_t offset = degrees[i];
        size_t end_offset = ((i == nodes_to_move_seq.size() - 1) ? sum_degrees : degrees[i + 1]);

        auto output = flipped.cut(offset, end_offset);
        size_t written = L[v].emit_neighbors_higher_than_level(output, v, L[v].desire_level);
        assert(written == (end_offset - offset));
      });

      // Sort by neighbor vertex index
      auto compare_tup = [&] (const edge_type& l, const edge_type& r) {return l < r;};
      parlay::sort_inplace(parlay::make_slice(flipped), compare_tup);

      // Compute the starts of the neighbor vertex indices
      auto bool_seq = parlay::delayed_seq<bool>(flipped.size() + 1, [&] (size_t i) {
        return (i == 0) || (i == flipped.size()) ||
            (std::get<0>(flipped[i-1]) != std::get<0>(flipped[i]));
      });
      auto starts = parlay::pack_index(bool_seq);

      // Save the vertex ids of the vertices which did not move
      auto affected = sequence<uintE>::from_function(starts.size() - 1, [&] (size_t i) {
        size_t idx = starts[i];
        uintE vtx_id = flipped[idx].first;
        return vtx_id;
      });

      // First, update the down-levels of vertices that do not move (not in
      // nodes_to_move). Then, all vertices which moved to the same level should
      // be both in each other's up adjacency lists.
      parallel_for(0, starts.size() - 1, [&] (size_t i) {
        size_t idx = starts[i];
        uintE u = std::get<0>(flipped[idx]);
        if (!nodes_to_move.contains(u) && L[u].level > cur_level_id) {
            uintE incoming_degree = starts[i+1] - starts[i];
            auto neighbors = parlay::make_slice(flipped.begin() + idx,
                    flipped.begin() + idx + incoming_degree);

            // All vertices in neighbors are moving to level cur_level
            // Update down[cur_level] to contain these vertices
            assert(cur_level_id <= L[u].level);
            L[u].down[cur_level_id].resize(neighbors.size());
            parallel_for(0, neighbors.size(), [&] (size_t q) {
                L[u].down[cur_level_id].insert(neighbors[q].second);
            });

            // Remove the vertices that moved from their previous levels in
            // L[u].down.
            //
            auto my_level = L[u].level;
            auto neighbor_levels = sequence<size_t>::uninitialized(neighbors.size());
            parallel_for(0, neighbors.size(), [&] (size_t i) {
                auto neighbor_id = neighbors[i].second;
                auto neighbor = L[neighbor_id];
                auto neighbor_level = neighbor.level;
                assert(neighbor_level >= cur_level_id);

                if (neighbor_level < my_level) {
                    assert(L[u].down[neighbor_level].contains(neighbor_id));
                    L[u].down[neighbor_level].remove(neighbor_id);
                    neighbor_levels[i] = neighbor_level;
                } else {
                    assert(L[u].up.contains(neighbor_id));
                    L[u].up.remove(neighbor_id);
                    neighbor_levels[i] = my_level;
                }
            });

            // Get the num deleted by sorting the levels of all neighbors
            auto compare_tup = [&] (const size_t l, const size_t r) { return l < r; };
            parlay::sort_inplace(parlay::make_slice(neighbor_levels), compare_tup);
            auto new_bool_seq = parlay::delayed_seq<bool>(neighbor_levels.size() + 1, [&] (size_t i) {
                      return (i == 0) || (i == neighbor_levels.size()) ||
                             (neighbor_levels[i-1] != neighbor_levels[i]);
                 });
            auto new_starts = parlay::pack_index(new_bool_seq);

            parallel_for (0, new_starts.size() - 1, [&] (size_t i){
                size_t idx = new_starts[i];
                size_t n_level = neighbor_levels[idx];
                size_t num_deleted = new_starts[i+1] - idx;
                if (n_level == my_level)
                    L[u].up.resize_down(num_deleted);
                else
                    L[u].down[n_level].resize_down(num_deleted);
            });
        }
      });

      // Move vertices in nodes_to_move to cur_level. Update the data structures
      // of each moved vertex and neighbors in flipped.
      //
      // Re-sort the flipped edges by endpoint which moved
      auto flipped_reverse = sequence<edge_type>::uninitialized(sum_degrees);
      parallel_for(0, flipped_reverse.size(), [&] (size_t i){
        flipped_reverse[i] = std::make_pair(flipped[i].second, flipped[i].first);
      });

      // Compute the starts of the reverse flipped edges
      auto bool_seq_reverse = parlay::delayed_seq<bool>(flipped_reverse.size() + 1, [&] (size_t i){
        return (i == 0) || (i == flipped_reverse.size()) || (std::get<0>(flipped_reverse[i-1])
                != std::get<0>(flipped_reverse[i]));
      });
      auto reverse_starts = parlay::pack_index(bool_seq_reverse);

      // Update the data structures (vertices kept at each level) of each vertex
      // that moved.
      //
      //NOTE: this should be a parallel for loop (as above) but I was running
      //into concurrency issues.
      for (size_t i = 0; i < reverse_starts.size() - 1; i++) {
        size_t idx = reverse_starts[i];
        uintE moved_vertex_v = std::get<0>(flipped_reverse[idx]);
        uintE num_neighbors = reverse_starts[i+1] - reverse_starts[i];

        auto neighbors = parlay::make_slice(flipped_reverse.begin() + idx,
                flipped_reverse.begin() + idx + num_neighbors);

        auto my_level = L[moved_vertex_v].level;
        auto move_up_size = sequence<size_t>::uninitialized(neighbors.size());
        parallel_for (0, neighbors.size(), [&] (size_t j) {
            auto neighbor_id = neighbors[j].second;
            auto neighbor = L[neighbor_id];
            auto neighbor_level = neighbor.level;
            assert(neighbor_level >= cur_level_id);
            assert(moved_vertex_v == neighbors[j].first);

            if (neighbor_level < my_level) {
                move_up_size[j] = 1;
                assert(L[moved_vertex_v].down[neighbor_level].contains(neighbor_id));
            } else {
                move_up_size[j] = 0;
            }
        });

        size_t indegree_sum = parlay::scan_inplace(parlay::make_slice(move_up_size));

        L[moved_vertex_v].up.resize(indegree_sum);
        parallel_for(0, neighbors.size(), [&] (size_t k){
            if (L[neighbors[k].second].level < my_level) {
                L[moved_vertex_v].up.insert(neighbors[k].second);
            }
        });
      }

      // Update current level of the moved vertices and reset the desired level
      parallel_for(0, nodes_to_move_seq.size(), [&] (size_t i){
        uintE v = nodes_to_move_seq[i];
        L[v].level = cur_level_id;
        L[v].desire_level = UINT_E_MAX;
        L[v].down.resize(cur_level_id);
        assert(L[v].upper_invariant(levels_per_group, UpperConstant, eps));
        assert(L[v].lower_invariant(levels_per_group, eps));
      });

      // update the levels with neighbors
      update_levels(std::move(affected), levels);

      return rebalance_deletions(levels, cur_level_id + 1, total_moved + nodes_to_move_seq.size());
  }

  template <class Seq>
  void batch_insertion(const Seq& insertions_unfiltered) {
    // Remove edges that already exist from the input.
    auto insertions_filtered = parlay::filter(parlay::make_slice(insertions_unfiltered),
        [&] (const edge_type& e) { return !edge_exists(e); });

    // Duplicate the edges in both directions and sort.
    auto insertions_dup = sequence<edge_type>::uninitialized(2*insertions_filtered.size());
    parallel_for(0, insertions_filtered.size(), [&] (size_t i) {
      auto [u, v] = insertions_filtered[i];
      insertions_dup[2*i] = {u, v};
      insertions_dup[2*i + 1] = {v, u};
    });
    auto compare_tup = [&] (const edge_type& l, const edge_type& r) { return l < r; };
    parlay::sort_inplace(parlay::make_slice(insertions_dup), compare_tup);

    // Remove duplicate edges to get the insertions.
    auto not_dup_seq = parlay::delayed_seq<bool>(insertions_dup.size(), [&] (size_t i) {
      auto [u, v] = insertions_dup[i];
      bool not_self_loop = u != v;
      return not_self_loop && ((i == 0) || (insertions_dup[i] != insertions_dup[i-1]));
    });
    auto insertions = parlay::pack(parlay::make_slice(insertions_dup), not_dup_seq);


    // Compute the starts of each (modified) vertex's new edges.
    auto bool_seq = parlay::delayed_seq<bool>(insertions.size() + 1, [&] (size_t i) {
      return (i == 0) || (i == insertions.size()) || (std::get<0>(insertions[i-1]) != std::get<0>(insertions[i]));
    });
    auto starts = parlay::pack_index(bool_seq);

    // Save the vertex ids. The next step will overwrite the edge pairs to store
    // (neighbor, current_level).  (saving is not necessary if we modify + sort
    // in a single parallel loop)
    auto affected = sequence<uintE>::from_function(starts.size() - 1, [&] (size_t i) {
      size_t idx = starts[i];
      uintE vtx_id = std::get<0>(insertions[idx]);
      return vtx_id;
    });

    // Map over the vertices being modified. Overwrite their incident edges with
    // (level_id, neighbor_id) pairs, sort by level_id, resize each level to the
    // correct size, and then insert in parallel.
    parallel_for(0, starts.size() - 1, [&] (size_t i) {
      size_t idx = starts[i];
      uintE vtx = std::get<0>(insertions[idx]);
      uintE our_level = L[vtx].level;
      uintE incoming_degree = starts[i+1] - starts[i];
      auto neighbors = parlay::make_slice(insertions.begin() + idx,
          insertions.begin() + idx + incoming_degree);

      // Map the incident edges to (level, neighbor_id).
      parallel_for(0, incoming_degree, [&] (size_t off) {
        auto [u, v] = neighbors[off];
        assert(vtx == u);
        uintE neighbor_level = L[v].level;
        if (neighbor_level >= our_level) { neighbor_level = kUpLevel; }
        neighbors[off] = {neighbor_level, v};
      });

      // Sort neighbors by level.
      parlay::sort_inplace(neighbors);

      // Insert moving neighbors.
      insert_neighbors(vtx, neighbors);

    }, 1);

    // New edges are done being deleted. Update the level structure.
    // Interface: supply vertex seq -> process will settle everything.

    using dirty_elts = sparse_set<uintE>;
    sequence<dirty_elts> levels;

    // Place the affected vertices into levels based on their current level.
    update_levels(std::move(affected), levels);

    // Update the level structure (basically a sparse bucketing structure).
    size_t total_moved = rebalance_insertions(std::move(levels), 0);
  }

  template <class Seq>
  void batch_deletion(const Seq& deletions_unfiltered) {
    // Remove edges that do not exist in the graph.
    auto deletions_filtered = parlay::filter(parlay::make_slice(deletions_unfiltered),
            [&] (const edge_type& e) { return edge_exists(e); });


    // Duplicate the edges in both directions and sort.
    auto deletions_dup = sequence<edge_type>::uninitialized(2*deletions_filtered.size());
    parallel_for(0, deletions_filtered.size(), [&] (size_t i) {
        auto [u, v] = deletions_filtered[i];
        deletions_dup[2*i] = {u, v};
        deletions_dup[2*i + 1] = {v, u};
    });
    auto compare_tup = [&] (const edge_type& l, const edge_type& r) {return l < r;};
    parlay::sort_inplace(parlay::make_slice(deletions_dup), compare_tup);

    // Remove duplicate deletions.
    auto not_dup_seq = parlay::delayed_seq<bool>(deletions_dup.size(), [&](size_t i){
        auto [u, v] = deletions_dup[i];
        bool not_self_loop = u != v;
        return not_self_loop && ((i == 0) || (deletions_dup[i] != deletions_dup[i-1]));
    });
    auto deletions = parlay::pack(parlay::make_slice(deletions_dup), not_dup_seq);

    // Compute the starts of each (modified) vertex's deleted edges.
    auto bool_seq = parlay::delayed_seq<bool>(deletions.size() + 1, [&] (size_t i) {
      return (i == 0) || (i == deletions.size()) ||
        (std::get<0>(deletions[i-1]) != std::get<0>(deletions[i]));
    });
    auto starts = parlay::pack_index(bool_seq);

    // Save the vertex ids. The next step will overwrite the edge pairs to store
    // (neighbor, current_level).  (saving is not necessary if we modify + sort
    // in a single parallel loop)
    auto affected = sequence<uintE>::from_function(starts.size() - 1, [&] (size_t i) {
      size_t idx = starts[i];
      uintE vtx_id = std::get<0>(deletions[idx]);
      return vtx_id;
    });

    // Map over the vertices being modified. Overwrite their incident edges with
    // (level_id, neighbor_id) pairs, sort by level_id, resize each level to the
    // correct size, and then insert in parallel.
    parallel_for(0, starts.size() - 1, [&] (size_t i) {
      size_t idx = starts[i];
      uintE vtx = std::get<0>(deletions[idx]);
      uintE our_level = L[vtx].level;

      // Number of edges deleted that are adjacent to vtx
      uintE outgoing_degree = starts[i+1] - starts[i];

      // Neighbors incident to deleted edges
      auto neighbors = parlay::make_slice(deletions.begin() + idx,
          deletions.begin() + idx + outgoing_degree);

      // Map the incident edges to (level, neighbor_id).
      parallel_for(0, outgoing_degree, [&] (size_t off) {
        auto [u, v] = neighbors[off];
        assert(vtx == u);
        //assert(edge_exists({vtx, v}) || edge_exists({v, vtx}));
        uintE neighbor_level = L[v].level;
        if (neighbor_level >= our_level) { neighbor_level = kUpLevel; }
        neighbors[off] = {neighbor_level, v};
      });

      // Sort neighbors by level.
      parlay::sort_inplace(neighbors);

      // Delete moving neighbors.
      delete_neighbors(vtx, neighbors);

    }, 1);

    // New edges are done being inserted. Update the level structure.
    // Interface: supply vertex seq -> process will settle everything.

    using dirty_elts = sparse_set<uintE>;

    // Maintains the dirty vertices by their level
    sequence<dirty_elts> levels;

    // Place the affected vertices into levels based on their current level.
    // For deletion, need to move only vertices that are going to the lowest
    // level and then re-update the dirty vertices and repeat.
    // First, start by finding all the dirty vertices via the below method that
    // are adjacent to an edge deletion.
    update_levels(std::move(affected), levels);

    // Update the level structure (basically a sparse bucketing structure).
    size_t total_moved = rebalance_deletions(std::move(levels), 0);
  }

  void check_invariants() {
    bool invs_ok = true;
    for (size_t i=0; i<n; i++) {
      bool upper_ok = L[i].upper_invariant(levels_per_group, UpperConstant, eps);
      bool lower_ok = L[i].lower_invariant(levels_per_group, eps);
      assert(upper_ok);
      assert(lower_ok);
      invs_ok &= upper_ok;
      invs_ok &= lower_ok;
    }
    assert(invs_ok);
  }

  inline uintE group_for_level(uintE level) const {
    return level / levels_per_group;
  }

  uintE core(uintE v) const {
    auto l = L[v].level;
    uintE group = group_for_level(l);
    if (l % levels_per_group != levels_per_group - 1 && group != 0) group--;
    return ceil(L[v].group_degree(group, eps));
  }


  uintE max_coreness() const {
    auto levels = parlay::delayed_seq<uintE>(n, [&] (size_t i) {
        return L[i].level;
    });
    uintE max_level = pbbslib::reduce_max(levels);
    uintE max_group = group_for_level(max_level);
    return ceil(L[0].group_degree(max_group, eps));
  }
};

template <class Graph>
inline void RunLDS(Graph& G) {
  // using W = typename Graph::weight_type;
  size_t n = G.n;
  auto layers = LDS(n);

  auto edges = G.edges();

  size_t num_batches = 1000;
  size_t batch_size = edges.size() / num_batches;
  for (size_t i=0; i<num_batches; i++) {
    size_t start = batch_size*i;
    size_t end = std::min(start + batch_size, edges.size());

    auto batch = parlay::delayed_seq<LDS::edge_type>(end - start, [&] (size_t i) {
      uintE u = std::get<0>(edges[start + i]);
      uintE v = std::get<1>(edges[start + i]);
      return std::make_pair(u, v);
    });

    layers.batch_insertion(batch);
  }

//  for (size_t i = 0; i < n; i++) {
//    auto map_f = [&](const uintE& u, const uintE& v, const W& wgh) {
//      if (u < v) {
//        layers.insert_edge({u, v});
//      }
//    };
//    G.get_vertex(i).out_neighbors().map(map_f, /* parallel = */ false);
//  }

  layers.check_invariants();

  for (size_t i=0; i<num_batches; i++) {
    size_t start = batch_size*i;
    size_t end = std::min(start + batch_size, edges.size());

    auto batch = parlay::delayed_seq<LDS::edge_type>(end - start, [&] (size_t i) {
      uintE u = std::get<0>(edges[start + i]);
      uintE v = std::get<1>(edges[start + i]);
      return std::make_pair(u, v);
    });

    layers.batch_deletion(batch);

    /*for (size_t i=0; i<batch.size(); i++) {
        bool exists = layers.edge_exists(batch[i]);
        //bool ok = layers.check_both_directions(batch[i]);
        assert(!exists);
        //assert(ok);
    }*/

//    for (size_t i=0; i<batch.size(); i++) {
//      bool exists = layers.edge_exists(batch[i]);
//      bool ok = layers.check_both_directions(batch[i]);
//      assert(exists);
//      assert(ok);
//    }
  }

  layers.check_invariants();
}

template <class W>
inline void RunLDS (BatchDynamicEdges<W>& batch_edge_list, long batch_size, bool compare_exact,
        LDS& layers) {
    auto batch = batch_edge_list.edges;
    for (size_t i = 0; i < batch.size(); i += batch_size) {
        timer t; t.start();
        auto end_size = std::min(i + batch_size, batch.size());
        auto insertions = parlay::filter(parlay::make_slice(batch.begin() + i,
                    batch.begin() + end_size), [&] (const DynamicEdge<W>& edge){
            return edge.insert;
        });

        auto deletions = parlay::filter(parlay::make_slice(batch.begin() + i,
                    batch.begin() + end_size), [&] (const DynamicEdge<W>& edge){
            return !edge.insert;
        });

        auto batch_insertions = parlay::delayed_seq<std::pair<uintE, uintE>>(insertions.size(),
                [&] (size_t i) {
            uintE vert1 = insertions[i].from;
            uintE vert2 = insertions[i].to;
            return std::make_pair(vert1, vert2);
        });


        auto batch_deletions = parlay::delayed_seq<std::pair<uintE, uintE>>(deletions.size(),
            [&] (size_t i) {
            uintE vert1 = deletions[i].from;
            uintE vert2 = deletions[i].to;
            return std::make_pair(vert1, vert2);
        });

        layers.batch_insertion(batch_insertions);

        //layers.batch_deletion(batch_deletions);

        double tt = t.stop();
        std::cout << "### Batch Running Time: " << tt << std::endl;
        std::cout << "### Batch Num: " << std::min(batch.size(), i + batch_size) << std::endl;
        std::cout << "### Coreness Estimate: " << layers.max_coreness() << std::endl;
        if (compare_exact) {
            auto graph = dynamic_edge_list_to_symmetric_graph(batch_edge_list, std::min(batch.size(),
                        i + batch_size));

            // Run kcore on graph
            auto cores = KCore(graph, 16);

            auto max_core = parlay::reduce(cores, parlay::maxm<uintE>());
            std::cout << "### Coreness Exact: " << max_core << std::endl;

            // Compare cores[v] to layers.core(v)
            auto approximation_error = parlay::delayed_seq<float>(batch_edge_list.max_vertex,
                    [&] (size_t j) -> float {
                auto exact_core = j >= graph.n ? 0 : cores[j];
                auto approx_core = layers.core(j);
                if (exact_core == 0 || approx_core == 0) {
                    return 0;
                }
                return (exact_core > approx_core) ? (float) exact_core / (float) approx_core :
                       (float) approx_core / (float) exact_core;
            });

            double mult_appx = (2 + 2*layers.eps);
            float bad = parlay::reduce(parlay::delayed_seq<float>(batch_edge_list.max_vertex, [&](size_t j) -> float{
                auto true_core = j >= graph.n ? 0 : cores[j];
                auto appx_core = layers.core(j);
                return (appx_core > (mult_appx * true_core)) + (appx_core < (true_core/mult_appx));
            }), parlay::addm<float>());

            // Output min, max, and average error
            float sum_error = parlay::reduce(approximation_error, parlay::addm<float>());
            float max_error = parlay::reduce(approximation_error, parlay::maxm<float>());
            float min_error = parlay::reduce(approximation_error,
              parlay::make_monoid([](float l, float r){
                if (l == 0) return r;
                if (r == 0) return l;
                return std::min(r, l);
            }, (float) 0));
            float denominator = parlay::reduce(parlay::delayed_seq<float>(batch_edge_list.max_vertex,
                        [&] (size_t j) -> float{
                auto exact_core = j >= graph.n ? 0 : cores[j];
                auto approx_core = layers.core(j);
                return (exact_core != 0) && (approx_core != 0);
            }), parlay::addm<float>());
            auto avg_error = (denominator == 0) ? 0 : sum_error / denominator;
            std::cout << "### Num Bad: " << bad << std::endl;
            std::cout << "### Per Vertex Average Coreness Error: " << avg_error << std::endl; fflush(stdout);
            std::cout << "### Per Vertex Min Coreness Error: " << min_error << std::endl; fflush(stdout);
            std::cout << "### Per Vertex Max Coreness Error: " << max_error << std::endl; fflush(stdout);
        }
    }
}

template <class Graph, class W>
inline void RunLDS(Graph& G, BatchDynamicEdges<W> batch_edge_list, long batch_size,
        bool compare_exact, double eps, double delta) {
    uintE max_vertex = std::max(uintE{G.n}, batch_edge_list.max_vertex);
    auto layers = LDS(max_vertex, eps, delta);
    if (G.n > 0) RunLDS(G);
    if (batch_edge_list.max_vertex > 0) RunLDS(batch_edge_list, batch_size, compare_exact, layers);
}

}  // namespace gbbs<|MERGE_RESOLUTION|>--- conflicted
+++ resolved
@@ -774,11 +774,7 @@
                 if (L[v].desire_level == cur_level_id) {
                     nodes_to_move.insert(v);
                     levels[i].remove(v);
-<<<<<<< HEAD
                     inner_level_sizes[j] = 1;
-=======
-                    inner_level_sizes[i] = 1;
->>>>>>> cbb2bd15
                 }
             }
         });
