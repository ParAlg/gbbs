
// Utilities for creating main files that read graphs, and other benchmark tools
// (e.g., profiling)
#pragma once

#include "assert.h"
#include "graph_io.h"

namespace gbbs {
/* Aggregate metrics for a repeated experiment, repeated num_rounds times. */
struct cpu_stats {
  double ipc;
  size_t total_cycles;
  double l2_hit_ratio;
  double l3_hit_ratio;
  size_t l2_misses;
  size_t l2_hits;
  size_t l3_misses;
  size_t l3_hits;
  size_t bytes_read;
  size_t bytes_written;
  double total_time;
  size_t num_rounds;

  cpu_stats();

  cpu_stats(double ipc, size_t total_cycles, double l2_hit_ratio,
            double l3_hit_ratio, size_t l2_misses, size_t l2_hits,
            size_t l3_misses, size_t l3_hits, size_t bytes_read,
            size_t bytes_written, double total_time, size_t num_rounds);

  double get_ipc();
  size_t get_total_cycles();
  double get_l2_hit_ratio();
  double get_l3_hit_ratio();
  size_t get_l2_misses();
  size_t get_l2_hits();
  size_t get_l3_misses();
  size_t get_l3_hits();
  double get_throughput();
};

void print_pcm_stats(size_t before, size_t after, size_t rounds,
                     double elapsed);
void pcm_init();
#ifdef USE_PCM_LIB

#include "cpucounters.h"

inline auto get_pcm_state() { return getSystemCounterState(); }
#else
inline auto get_pcm_state() { return (size_t)1; }
#endif
}  // namespace gbbs

#define run_app(G, APP, rounds)                                            \
  auto before_state = gbbs::get_pcm_state();                               \
  pbbs::timer st;                                                                \
  double total_time = 0.0;                                                 \
  for (size_t r = 0; r < rounds; r++) {                                    \
    total_time += APP(G, P);                                               \
  }                                                                        \
  auto time_per_iter = total_time / rounds;                                \
  std::cout << "# time per iter: " << time_per_iter << "\n";               \
  auto after_state = gbbs::get_pcm_state();                                \
  gbbs::print_pcm_stats(before_state, after_state, rounds, time_per_iter); \
  G.del();

/* Macro to generate binary for graph applications that read a graph (either
 * asymmetric or symmetric) and transform it into a COO (edge-array)
 * representation for the algorithm. This is currently only used to measure
 * the performance of CSR vs. COO in the graph connectivity benchmark. */
#define generate_coo_main(APP, mutates)                                        \
  int main(int argc, char* argv[]) {                                           \
    gbbs::commandLine P(argc, argv, " [-s] <inFile>");                         \
    char* iFile = P.getArgument(0);                                            \
    bool symmetric = P.getOptionValue("-s");                                   \
    bool compressed = P.getOptionValue("-c");                                  \
    bool mmap = P.getOptionValue("-m");                                        \
    bool mmapcopy = mutates;                                                   \
    debug(std::cout << "# mmapcopy = " << mmapcopy << "\n";);                  \
    size_t rounds = P.getOptionLongValue("-rounds", 3);                        \
    gbbs::pcm_init();                                                          \
    if (compressed) {                                                          \
      if (symmetric) {                                                         \
        auto G =                                                               \
            gbbs::gbbs_io::read_compressed_symmetric_graph<pbbslib::empty>(    \
                iFile, mmap, mmapcopy);                                        \
        gbbs::alloc_init(G);                                                   \
        auto G_coo = to_edge_array<pbbslib::empty>(G);                         \
        run_app(G_coo, APP, rounds)                                            \
      } else {                                                                 \
        auto G =                                                               \
            gbbs::gbbs_io::read_compressed_asymmetric_graph<pbbslib::empty>(   \
                iFile, mmap, mmapcopy);                                        \
        gbbs::alloc_init(G);                                                   \
        auto G_coo = to_edge_array<pbbslib::empty>(G);                         \
        run_app(G_coo, APP, rounds)                                            \
      }                                                                        \
    } else {                                                                   \
      if (symmetric) {                                                         \
        auto G = gbbs::gbbs_io::read_unweighted_symmetric_graph(iFile, mmap);  \
        gbbs::alloc_init(G);                                                   \
        auto G_coo = to_edge_array<pbbslib::empty>(G);                         \
        run_app(G_coo, APP, rounds)                                            \
      } else {                                                                 \
        auto G = gbbs::gbbs_io::read_unweighted_asymmetric_graph(iFile, mmap); \
        gbbs::alloc_init(G);                                                   \
        auto G_coo = to_edge_array<pbbslib::empty>(G);                         \
        run_app(G_coo, APP, rounds)                                            \
      }                                                                        \
    }                                                                          \
    gbbs::alloc_finish();                                                      \
  }

/* Macro to generate binary for graph applications that read a graph (either
 * asymmetric or symmetric) and transform it into a COO (edge-array)
 * representation for the algorithm. This is currently only used to measure
 * the performance of CSR vs. COO in the graph connectivity benchmark. */
#define generate_coo_once_main(APP, mutates)                                   \
  int main(int argc, char* argv[]) {                                           \
    gbbs::commandLine P(argc, argv, " [-s] <inFile>");                         \
    char* iFile = P.getArgument(0);                                            \
    bool symmetric = P.getOptionValue("-s");                                   \
    bool compressed = P.getOptionValue("-c");                                  \
    bool mmap = P.getOptionValue("-m");                                        \
    bool mmapcopy = mutates;                                                   \
    debug(std::cout << "# mmapcopy = " << mmapcopy << "\n";);                  \
    size_t rounds = P.getOptionLongValue("-rounds", 3);                        \
    gbbs::pcm_init();                                                          \
    if (compressed) {                                                          \
      if (symmetric) {                                                         \
        auto G =                                                               \
            gbbs::gbbs_io::read_compressed_symmetric_graph<pbbslib::empty>(    \
                iFile, mmap, mmapcopy);                                        \
        gbbs::alloc_init(G);                                                   \
        auto G_coo = to_edge_array<pbbslib::empty>(G);                         \
        run_app(G_coo, APP, 1)                                                 \
      } else {                                                                 \
        auto G =                                                               \
            gbbs::gbbs_io::read_compressed_asymmetric_graph<pbbslib::empty>(   \
                iFile, mmap, mmapcopy);                                        \
        gbbs::alloc_init(G);                                                   \
        auto G_coo = to_edge_array<pbbslib::empty>(G);                         \
        run_app(G_coo, APP, 1)                                                 \
      }                                                                        \
    } else {                                                                   \
      if (symmetric) {                                                         \
        auto G = gbbs::gbbs_io::read_unweighted_symmetric_graph(iFile, mmap);  \
        gbbs::alloc_init(G);                                                   \
        auto G_coo = to_edge_array<pbbslib::empty>(G);                         \
        run_app(G_coo, APP, 1)                                                 \
      } else {                                                                 \
        auto G = gbbs::gbbs_io::read_unweighted_asymmetric_graph(iFile, mmap); \
        gbbs::alloc_init(G);                                                   \
        auto G_coo = to_edge_array<pbbslib::empty>(G);                         \
        run_app(G_coo, APP, 1)                                                 \
      }                                                                        \
    }                                                                          \
    gbbs::alloc_finish();                                                      \
  }

/* Macro to generate binary for unweighted graph applications that can ingest
 * only
 * either symmetric or asymmetric graph inputs */
#define generate_main(APP, mutates)                                            \
  int main(int argc, char* argv[]) {                                           \
    gbbs::commandLine P(argc, argv, " [-s] <inFile>");                         \
    char* iFile = P.getArgument(0);                                            \
    bool symmetric = P.getOptionValue("-s");                                   \
    bool compressed = P.getOptionValue("-c");                                  \
    bool mmap = P.getOptionValue("-m");                                        \
    bool mmapcopy = mutates;                                                   \
    debug(std::cout << "# mmapcopy = " << mmapcopy << "\n";);                  \
    size_t rounds = P.getOptionLongValue("-rounds", 3);                        \
    gbbs::pcm_init();                                                          \
    if (compressed) {                                                          \
      if (symmetric) {                                                         \
        auto G =                                                               \
            gbbs::gbbs_io::read_compressed_symmetric_graph<pbbslib::empty>(    \
                iFile, mmap, mmapcopy);                                        \
        gbbs::alloc_init(G);                                                   \
        run_app(G, APP, rounds)                                                \
      } else {                                                                 \
        auto G =                                                               \
            gbbs::gbbs_io::read_compressed_asymmetric_graph<pbbslib::empty>(   \
                iFile, mmap, mmapcopy);                                        \
        gbbs::alloc_init(G);                                                   \
        run_app(G, APP, rounds)                                                \
      }                                                                        \
    } else {                                                                   \
      if (symmetric) {                                                         \
        auto G = gbbs::gbbs_io::read_unweighted_symmetric_graph(iFile, mmap);  \
        gbbs::alloc_init(G);                                                   \
        run_app(G, APP, rounds)                                                \
      } else {                                                                 \
        auto G = gbbs::gbbs_io::read_unweighted_asymmetric_graph(iFile, mmap); \
        gbbs::alloc_init(G);                                                   \
        run_app(G, APP, rounds)                                                \
      }                                                                        \
    }                                                                          \
    gbbs::alloc_finish();                                                      \
  }

/* Macro to generate binary for unweighted graph applications that can ingest
 * only
 * symmetric graph inputs */
#define generate_symmetric_main(APP, mutates)                                  \
  int main(int argc, char* argv[]) {                                           \
    gbbs::commandLine P(argc, argv, " [-s] <inFile>");                         \
    char* iFile = P.getArgument(0);                                            \
    bool symmetric = P.getOptionValue("-s");                                   \
    bool compressed = P.getOptionValue("-c");                                  \
    bool mmap = P.getOptionValue("-m");                                        \
    bool mmapcopy = mutates;                                                   \
    if (!symmetric) {                                                          \
      std::cout << "# The application expects the input graph to be symmetric (-s " \
              "flag)."                                                         \
           << std::endl;                                                            \
      std::cout << "# Please run on a symmetric input." << std::endl;                    \
    }                                                                          \
    size_t rounds = P.getOptionLongValue("-rounds", 3);                        \
    gbbs::pcm_init();                                                          \
    if (compressed) {                                                          \
      auto G = gbbs::gbbs_io::read_compressed_symmetric_graph<pbbslib::empty>( \
          iFile, mmap, mmapcopy);                                              \
      gbbs::alloc_init(G);                                                     \
      run_app(G, APP, rounds)                                                  \
    } else {                                                                   \
      auto G = gbbs::gbbs_io::read_unweighted_symmetric_graph(iFile, mmap);    \
      gbbs::alloc_init(G);                                                     \
      run_app(G, APP, rounds)                                                  \
    }                                                                          \
    gbbs::alloc_finish();                                                      \
  }

/* Macro to generate binary for unweighted graph applications that can ingest
 * only
 * symmetric graph inputs */
#define generate_symmetric_once_main(APP, mutates)                             \
  int main(int argc, char* argv[]) {                                           \
    gbbs::commandLine P(argc, argv, " [-s] <inFile>");                         \
    char* iFile = P.getArgument(0);                                            \
    bool symmetric = P.getOptionValue("-s");                                   \
    bool compressed = P.getOptionValue("-c");                                  \
    bool mmap = P.getOptionValue("-m");                                        \
    bool mmapcopy = mutates;                                                   \
    if (!symmetric) {                                                          \
      std::cout << "# The application expects the input graph to be symmetric (-s " \
              "flag)."                                                         \
           << std::endl;                                                            \
      std::cout << "# Please run on a symmetric input." << std::endl;                    \
    }                                                                          \
    gbbs::pcm_init();                                                          \
    if (compressed) {                                                          \
      auto G = gbbs::gbbs_io::read_compressed_symmetric_graph<pbbslib::empty>( \
          iFile, mmap, mmapcopy);                                              \
      gbbs::alloc_init(G);                                                     \
      run_app(G, APP, 1)                                                       \
    } else {                                                                   \
      auto G = gbbs::gbbs_io::read_unweighted_symmetric_graph(iFile, mmap);    \
      gbbs::alloc_init(G);                                                     \
      run_app(G, APP, 1)                                                       \
    }                                                                          \
    gbbs::alloc_finish();                                                      \
  }

/* Macro to generate binary for weighted graph applications that can ingest
 * either symmetric or asymmetric graph inputs */
#define generate_weighted_main(APP, mutates)                                  \
  int main(int argc, char* argv[]) {                                          \
    gbbs::commandLine P(argc, argv, " [-s] <inFile>");                        \
    char* iFile = P.getArgument(0);                                           \
    bool symmetric = P.getOptionValue("-s");                                  \
    bool compressed = P.getOptionValue("-c");                                 \
    bool mmap = P.getOptionValue("-m");                                       \
    bool mmapcopy = mutates;                                                  \
    debug(std::cout << "# mmapcopy = " << mmapcopy << "\n";);                 \
    size_t rounds = P.getOptionLongValue("-rounds", 3);                       \
    gbbs::pcm_init();                                                         \
    if (compressed) {                                                         \
      if (symmetric) {                                                        \
        auto G = gbbs::gbbs_io::read_compressed_symmetric_graph<gbbs::intE>(  \
            iFile, mmap, mmapcopy);                                           \
        gbbs::alloc_init(G);                                                  \
        run_app(G, APP, rounds)                                               \
      } else {                                                                \
        auto G = gbbs::gbbs_io::read_compressed_asymmetric_graph<gbbs::intE>( \
            iFile, mmap, mmapcopy);                                           \
        gbbs::alloc_init(G);                                                  \
        run_app(G, APP, rounds)                                               \
      }                                                                       \
    } else {                                                                  \
      if (symmetric) {                                                        \
        auto G = gbbs::gbbs_io::read_weighted_symmetric_graph<gbbs::intE>(    \
            iFile, mmap);                                                     \
        gbbs::alloc_init(G);                                                  \
        run_app(G, APP, rounds)                                               \
      } else {                                                                \
        auto G = gbbs::gbbs_io::read_weighted_asymmetric_graph<gbbs::intE>(   \
            iFile, mmap);                                                     \
        gbbs::alloc_init(G);                                                  \
        run_app(G, APP, rounds)                                               \
      }                                                                       \
    }                                                                         \
    gbbs::alloc_finish();                                                     \
  }

/* Macro to generate binary for weighted graph applications that can ingest
 * only symmetric graph inputs */
#define generate_symmetric_weighted_main(APP, mutates)                     \
  int main(int argc, char* argv[]) {                                       \
    gbbs::commandLine P(argc, argv, " [-s] <inFile>");                     \
    char* iFile = P.getArgument(0);                                        \
    debug(bool symmetric = P.getOptionValue("-s"); assert(symmetric););    \
    bool compressed = P.getOptionValue("-c");                              \
    bool mmap = P.getOptionValue("-m");                                    \
    bool mmapcopy = mutates;                                               \
    debug(std::cout << "# mmapcopy = " << mmapcopy << "\n";);              \
    size_t rounds = P.getOptionLongValue("-rounds", 3);                    \
    gbbs::pcm_init();                                                      \
    if (compressed) {                                                      \
      auto G = gbbs::gbbs_io::read_compressed_symmetric_graph<gbbs::intE>( \
          iFile, mmap, mmapcopy);                                          \
      gbbs::alloc_init(G);                                                 \
      run_app(G, APP, rounds)                                              \
    } else {                                                               \
      auto G = gbbs::gbbs_io::read_weighted_symmetric_graph<gbbs::intE>(   \
          iFile, mmap);                                                    \
      gbbs::alloc_init(G);                                                 \
      run_app(G, APP, rounds)                                              \
    }                                                                      \
    gbbs::alloc_finish();                                                  \
  }

<<<<<<< HEAD
#define generate_symmetric_uncompressed_float_weighted_once_main(APP)      \
=======
/* Macro to generate binary for floating-point weighted graph applications that
 * can ingest only symmetric graph inputs */
#define generate_symmetric_float_weighted_main(APP)                        \
>>>>>>> b9a35644
  int main(int argc, char* argv[]) {                                       \
    gbbs::commandLine P(argc, argv, " [-s] <inFile>");                     \
    char* iFile = P.getArgument(0);                                        \
    debug(bool symmetric = P.getOptionValue("-s"); assert(symmetric););    \
    bool compressed = P.getOptionValue("-c");                              \
<<<<<<< HEAD
    if (compressed) {                                                      \
      std::cerr << "compressed graphs not allowed\n";                      \
    }                                                                      \
    bool mmap = P.getOptionValue("-m");                                    \
    gbbs::pcm_init();                                                      \
    auto G = gbbs::gbbs_io::read_weighted_symmetric_graph<float>(          \
        iFile, mmap);                                                      \
    gbbs::alloc_init(G);                                                   \
    run_app(G, APP, 1)                                                     \
=======
    bool mmap = P.getOptionValue("-m");                                    \
    size_t rounds = P.getOptionLongValue("-rounds", 3);                    \
    gbbs::pcm_init();                                                      \
    if (compressed) {                                                      \
      ABORT("Graph compression not yet implemented for float weights");    \
    } else {                                                               \
      auto G = gbbs::gbbs_io::read_weighted_symmetric_graph<float>(        \
          iFile, mmap);                                                    \
      gbbs::alloc_init(G);                                                 \
      run_app(G, APP, rounds)                                              \
    }                                                                      \
>>>>>>> b9a35644
    gbbs::alloc_finish();                                                  \
  }<|MERGE_RESOLUTION|>--- conflicted
+++ resolved
@@ -333,29 +333,14 @@
     gbbs::alloc_finish();                                                  \
   }
 
-<<<<<<< HEAD
-#define generate_symmetric_uncompressed_float_weighted_once_main(APP)      \
-=======
 /* Macro to generate binary for floating-point weighted graph applications that
  * can ingest only symmetric graph inputs */
 #define generate_symmetric_float_weighted_main(APP)                        \
->>>>>>> b9a35644
   int main(int argc, char* argv[]) {                                       \
     gbbs::commandLine P(argc, argv, " [-s] <inFile>");                     \
     char* iFile = P.getArgument(0);                                        \
     debug(bool symmetric = P.getOptionValue("-s"); assert(symmetric););    \
     bool compressed = P.getOptionValue("-c");                              \
-<<<<<<< HEAD
-    if (compressed) {                                                      \
-      std::cerr << "compressed graphs not allowed\n";                      \
-    }                                                                      \
-    bool mmap = P.getOptionValue("-m");                                    \
-    gbbs::pcm_init();                                                      \
-    auto G = gbbs::gbbs_io::read_weighted_symmetric_graph<float>(          \
-        iFile, mmap);                                                      \
-    gbbs::alloc_init(G);                                                   \
-    run_app(G, APP, 1)                                                     \
-=======
     bool mmap = P.getOptionValue("-m");                                    \
     size_t rounds = P.getOptionLongValue("-rounds", 3);                    \
     gbbs::pcm_init();                                                      \
@@ -367,6 +352,5 @@
       gbbs::alloc_init(G);                                                 \
       run_app(G, APP, rounds)                                              \
     }                                                                      \
->>>>>>> b9a35644
     gbbs::alloc_finish();                                                  \
   }