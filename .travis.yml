--- conflicted
+++ resolved
@@ -8,12 +8,8 @@
   - sudo dpkg --install bazel_2.1.0-linux-x86_64.deb
 
 script:
-<<<<<<< HEAD
-  - bazel test --subcommands --sandbox_debug --verbose_failures ...
-=======
   # Travis does not exit early if a command fails: https://github.com/travis-ci/travis-ci/issues/1066
   # Consequently, we need to manually tell Travis to exit when a command fails,
   # hence the `|| travis_terminate 1` clause.
   - bazel test --sandbox_debug --verbose_failures --test_output=streamed ... || travis_terminate 1
->>>>>>> 736ed20d
   - bazel build --subcommands --sandbox_debug --verbose_failures --compilation_mode opt ...